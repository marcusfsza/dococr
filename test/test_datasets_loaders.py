--- conflicted
+++ resolved
@@ -20,11 +20,7 @@
 
 
 def test_detection_core_generator(mock_image_folder, mock_detection_label):
-<<<<<<< HEAD
     core_loader = loaders.DataGenerator(
-=======
-    core_loader = DetectionDataGenerator(
->>>>>>> 71694886
         input_size=(1024, 1024),
         images_path=mock_image_folder,
         labels_path=mock_detection_label,
@@ -32,7 +28,6 @@
     )
     assert core_loader.__len__() == 3
     for _, batch in enumerate(core_loader):
-<<<<<<< HEAD
         batch_images, batch_polys, batch_masks = batch
         assert isinstance(batch_images, tf.Tensor)
         assert batch_images.shape[1] == batch_images.shape[2] == 1024
@@ -41,43 +36,4 @@
         for poly, mask in zip(batch_polys, batch_masks):
             assert len(poly) == len(mask)
             for box in poly:
-                assert all(x <= 1 and y <= 1 for [x, y] in box)
-=======
-        image, gt, mask = batch
-        assert isinstance(image, tf.Tensor)
-        assert image.shape[1] == image.shape[2] == 1024
-        assert isinstance(gt, tf.Tensor)
-        assert isinstance(mask, tf.Tensor)
-
-
-@pytest.fixture(scope="function")
-def mock_recognition_label(tmpdir_factory):
-    label_file = tmpdir_factory.mktemp("labels").join("labels.json")
-    label = {
-        "mock_image_file_0.jpeg": "I",
-        "mock_image_file_1.jpeg": "am",
-        "mock_image_file_2.jpeg": "a",
-        "mock_image_file_3.jpeg": "jedi",
-        "mock_image_file_4.jpeg": "!",
-    }
-    with open(label_file, 'w') as f:
-        json.dump(label, f)
-    return str(label_file)
-
-
-def test_recognition_core_generator(mock_image_folder, mock_recognition_label):
-    core_loader = RecognitionDataGenerator(
-        input_size=(32, 128),
-        images_path=mock_image_folder,
-        labels_path=mock_recognition_label,
-        batch_size=1,
-    )
-    assert core_loader.__len__() == 5
-    for _, batch in enumerate(core_loader):
-        image, gt = batch
-        assert isinstance(image, tf.Tensor)
-        assert image.shape[1] == 32
-        assert image.shape[2] == 128
-        assert isinstance(gt, tf.Tensor)
-        assert gt.dtype == tf.string
->>>>>>> 71694886
+                assert all(x <= 1 and y <= 1 for [x, y] in box)