import tensorflow as tf
import pytest
import json
<<<<<<< HEAD
from doctr.datasets import DetectionDataGenerator, RecognitionDataGenerator
=======
from doctr.datasets import DataGenerator
>>>>>>> 88d25de0


@pytest.fixture(scope="function")
def mock_detection_label(tmpdir_factory):
    folder = tmpdir_factory.mktemp("labels")
    label = {
        "boxes_1": [[[1, 2], [1, 3], [2, 1], [2, 3]], [[10, 20], [10, 30], [20, 10], [20, 30]]],
        "boxes_2": [[[3, 2], [3, 3], [4, 1], [4, 3]], [[30, 20], [30, 30], [40, 10], [40, 30]]],
        "boxes_3": [[[1, 5], [1, 8], [2, 5], [2, 8]]],
    }
    for i in range(5):
        fn = folder.join("mock_image_file_" + str(i) + ".jpeg.json")
        with open(fn, 'w') as f:
            json.dump(label, f)
    return str(folder)


def test_detection_core_generator(mock_image_folder, mock_detection_label):
<<<<<<< HEAD
    core_loader = DetectionDataGenerator(
=======
    core_loader = DataGenerator(
>>>>>>> 88d25de0
        input_size=(1024, 1024),
        images_path=mock_image_folder,
        labels_path=mock_detection_label,
        batch_size=2,
    )
    assert core_loader.__len__() == 3
    for _, batch in enumerate(core_loader):
<<<<<<< HEAD
        image, gt, mask = batch
        assert isinstance(image, tf.Tensor)
        assert image.shape[1] == image.shape[2] == 1024
        assert isinstance(gt, tf.Tensor)
        assert isinstance(mask, tf.Tensor)


@pytest.fixture(scope="function")
def mock_recognition_label(tmpdir_factory):
    label_file = tmpdir_factory.mktemp("labels").join("labels.json")
    label = {
        "mock_image_file_0.jpeg": "I",
        "mock_image_file_1.jpeg": "am",
        "mock_image_file_2.jpeg": "a",
        "mock_image_file_3.jpeg": "jedi",
        "mock_image_file_4.jpeg": "!",
    }
    with open(label_file, 'w') as f:
        json.dump(label, f)
    return str(label_file)


def test_recognition_core_generator(mock_image_folder, mock_recognition_label):
    core_loader = RecognitionDataGenerator(
        input_size=(32, 128),
        images_path=mock_image_folder,
        labels_path=mock_recognition_label,
        batch_size=1,
    )
    assert core_loader.__len__() == 5
    for _, batch in enumerate(core_loader):
        image, gt = batch
        assert isinstance(image, tf.Tensor)
        assert image.shape[1] == 32
        assert image.shape[2] == 128
        assert isinstance(gt, tf.Tensor)
        assert gt.dtype == tf.string
=======
        batch_images, batch_polys, batch_masks = batch
        assert isinstance(batch_images, tf.Tensor)
        assert batch_images.shape[1] == batch_images.shape[2] == 1024
        assert isinstance(batch_polys, list)
        assert isinstance(batch_masks, list)
        for poly, mask in zip(batch_polys, batch_masks):
            assert len(poly) == len(mask)
            for box in poly:
                assert all(x <= 1 and y <= 1 for [x, y] in box)
>>>>>>> 88d25de0
<|MERGE_RESOLUTION|>--- conflicted
+++ resolved
@@ -1,11 +1,7 @@
 import tensorflow as tf
 import pytest
 import json
-<<<<<<< HEAD
-from doctr.datasets import DetectionDataGenerator, RecognitionDataGenerator
-=======
 from doctr.datasets import DataGenerator
->>>>>>> 88d25de0
 
 
 @pytest.fixture(scope="function")
@@ -24,11 +20,7 @@
 
 
 def test_detection_core_generator(mock_image_folder, mock_detection_label):
-<<<<<<< HEAD
-    core_loader = DetectionDataGenerator(
-=======
     core_loader = DataGenerator(
->>>>>>> 88d25de0
         input_size=(1024, 1024),
         images_path=mock_image_folder,
         labels_path=mock_detection_label,
@@ -36,45 +28,6 @@
     )
     assert core_loader.__len__() == 3
     for _, batch in enumerate(core_loader):
-<<<<<<< HEAD
-        image, gt, mask = batch
-        assert isinstance(image, tf.Tensor)
-        assert image.shape[1] == image.shape[2] == 1024
-        assert isinstance(gt, tf.Tensor)
-        assert isinstance(mask, tf.Tensor)
-
-
-@pytest.fixture(scope="function")
-def mock_recognition_label(tmpdir_factory):
-    label_file = tmpdir_factory.mktemp("labels").join("labels.json")
-    label = {
-        "mock_image_file_0.jpeg": "I",
-        "mock_image_file_1.jpeg": "am",
-        "mock_image_file_2.jpeg": "a",
-        "mock_image_file_3.jpeg": "jedi",
-        "mock_image_file_4.jpeg": "!",
-    }
-    with open(label_file, 'w') as f:
-        json.dump(label, f)
-    return str(label_file)
-
-
-def test_recognition_core_generator(mock_image_folder, mock_recognition_label):
-    core_loader = RecognitionDataGenerator(
-        input_size=(32, 128),
-        images_path=mock_image_folder,
-        labels_path=mock_recognition_label,
-        batch_size=1,
-    )
-    assert core_loader.__len__() == 5
-    for _, batch in enumerate(core_loader):
-        image, gt = batch
-        assert isinstance(image, tf.Tensor)
-        assert image.shape[1] == 32
-        assert image.shape[2] == 128
-        assert isinstance(gt, tf.Tensor)
-        assert gt.dtype == tf.string
-=======
         batch_images, batch_polys, batch_masks = batch
         assert isinstance(batch_images, tf.Tensor)
         assert batch_images.shape[1] == batch_images.shape[2] == 1024
@@ -83,5 +36,4 @@
         for poly, mask in zip(batch_polys, batch_masks):
             assert len(poly) == len(mask)
             for box in poly:
-                assert all(x <= 1 and y <= 1 for [x, y] in box)
->>>>>>> 88d25de0
+                assert all(x <= 1 and y <= 1 for [x, y] in box)