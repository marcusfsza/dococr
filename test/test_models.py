import pytest
from io import BytesIO

import tensorflow as tf
import numpy as np
import sys
import math
import requests

from tensorflow.keras import layers
from tensorflow.keras.models import Sequential

from doctr.documents import read_pdf
from test_documents import mock_pdf
from doctr import models


@pytest.fixture(scope="module")
def mock_model():
    _layers = [
        layers.Conv2D(8, 3, activation='relu', padding='same', input_shape=(224, 224, 3)),
        layers.GlobalAveragePooling2D(),
        layers.Flatten(),
        layers.Dense(10),
    ]
    return Sequential(_layers)


@pytest.fixture(scope="module")
def test_convert_to_tflite(mock_model):
    serialized_model = models.utils.convert_to_tflite(mock_model)
    assert isinstance(serialized_model, bytes)
    return serialized_model


@pytest.fixture(scope="module")
def test_convert_to_fp16(mock_model):
    serialized_model = models.utils.convert_to_fp16(mock_model)
    assert isinstance(serialized_model, bytes)
    return serialized_model


@pytest.fixture(scope="module")
def test_quantize_model(mock_model):
    serialized_model = models.utils.quantize_model(mock_model, (224, 224, 3))
    assert isinstance(serialized_model, bytes)
    return serialized_model


def test_export_sizes(test_convert_to_tflite, test_convert_to_fp16, test_quantize_model):
    assert sys.getsizeof(test_convert_to_tflite) > sys.getsizeof(test_convert_to_fp16)
    assert sys.getsizeof(test_convert_to_fp16) > sys.getsizeof(test_quantize_model)


def test_preprocess_documents(mock_pdf):  # noqa: F811
    num_docs = 3
    batch_size = 4
    docs = [read_pdf(mock_pdf) for _ in range(num_docs)]
    processor = models.preprocessor.Preprocessor(output_size=(600, 600), batch_size=batch_size)
    batched_docs = processor(docs)

    # Number of batches
    assert len(batched_docs) == math.ceil(8 * num_docs / batch_size)
    # Total number of samples
    assert sum(batch.shape[0] for batch in batched_docs) == 8 * num_docs
    # Batch size
    assert all(batch.shape[0] == batch_size for batch in batched_docs[:-1])
    assert batched_docs[-1].shape[0] == batch_size if (8 * num_docs) % batch_size == 0 else (8 * num_docs) % batch_size
    # Data type
    assert all(batch.dtype == np.float32 for batch in batched_docs)
    # Image size
    assert all(batch.shape[1:] == (600, 600, 3) for batch in batched_docs)


def test_dbpostprocessor():
    postprocessor = models.DBPostProcessor()
    output_batch = tf.random.uniform(shape=[8, 600, 600, 1], minval=0, maxval=1)
    output = [output_batch for _ in range(3)]
    bounding_boxes = postprocessor(output)
    assert isinstance(bounding_boxes, list)
    assert len(bounding_boxes) == 3
    assert np.shape(bounding_boxes[0][0])[-1] == 5


<<<<<<< HEAD
def test_extract_crops(mock_pdf):  # noqa: F811
    doc_img = read_pdf(mock_pdf)[0]
    num_crops = 2
    boxes = np.array([[idx / num_crops, idx / num_crops, (idx + 1) / num_crops, (idx + 1) / num_crops]
                      for idx in range(num_crops)], dtype=np.float32)
    croped_imgs = models.recognition.extract_crops(doc_img, boxes)

    # Number of crops
    assert len(croped_imgs) == num_crops
    # Data type and shape
    assert all(isinstance(crop, np.ndarray) for crop in croped_imgs)
    assert all(crop.ndim == 3 for crop in croped_imgs)

    # Identity
    assert np.all(doc_img == models.recognition.extract_crops(doc_img, np.array([[0, 0, 1, 1]]))[0])
=======
def test_dbmodel():
    dbmodel = models.DBResNet50(input_size=(640, 640), channels=128)
    dbinput = tf.random.uniform(shape=[8, 640, 640, 3], minval=0, maxval=1)
    # test prediction model
    dboutput_notrain = dbmodel(inputs=dbinput, training=False)
    assert isinstance(dboutput_notrain, tf.Tensor)
    assert isinstance(dbmodel, tf.keras.Model)
    assert dboutput_notrain.numpy().shape == (8, 640, 640, 1)
    # test training model
    dboutput_train = dbmodel(inputs=dbinput, training=True)
    assert isinstance(dboutput_train, tuple)
    assert len(dboutput_train) == 3
    # batch size
    assert all(out.numpy().shape == (8, 640, 640, 1) for out in dboutput_train)
>>>>>>> fb191537
<|MERGE_RESOLUTION|>--- conflicted
+++ resolved
@@ -82,7 +82,22 @@
     assert np.shape(bounding_boxes[0][0])[-1] == 5
 
 
-<<<<<<< HEAD
+def test_dbmodel():
+    dbmodel = models.DBResNet50(input_size=(640, 640), channels=128)
+    dbinput = tf.random.uniform(shape=[8, 640, 640, 3], minval=0, maxval=1)
+    # test prediction model
+    dboutput_notrain = dbmodel(inputs=dbinput, training=False)
+    assert isinstance(dboutput_notrain, tf.Tensor)
+    assert isinstance(dbmodel, tf.keras.Model)
+    assert dboutput_notrain.numpy().shape == (8, 640, 640, 1)
+    # test training model
+    dboutput_train = dbmodel(inputs=dbinput, training=True)
+    assert isinstance(dboutput_train, tuple)
+    assert len(dboutput_train) == 3
+    # batch size
+    assert all(out.numpy().shape == (8, 640, 640, 1) for out in dboutput_train)
+
+
 def test_extract_crops(mock_pdf):  # noqa: F811
     doc_img = read_pdf(mock_pdf)[0]
     num_crops = 2
@@ -97,20 +112,4 @@
     assert all(crop.ndim == 3 for crop in croped_imgs)
 
     # Identity
-    assert np.all(doc_img == models.recognition.extract_crops(doc_img, np.array([[0, 0, 1, 1]]))[0])
-=======
-def test_dbmodel():
-    dbmodel = models.DBResNet50(input_size=(640, 640), channels=128)
-    dbinput = tf.random.uniform(shape=[8, 640, 640, 3], minval=0, maxval=1)
-    # test prediction model
-    dboutput_notrain = dbmodel(inputs=dbinput, training=False)
-    assert isinstance(dboutput_notrain, tf.Tensor)
-    assert isinstance(dbmodel, tf.keras.Model)
-    assert dboutput_notrain.numpy().shape == (8, 640, 640, 1)
-    # test training model
-    dboutput_train = dbmodel(inputs=dbinput, training=True)
-    assert isinstance(dboutput_train, tuple)
-    assert len(dboutput_train) == 3
-    # batch size
-    assert all(out.numpy().shape == (8, 640, 640, 1) for out in dboutput_train)
->>>>>>> fb191537
+    assert np.all(doc_img == models.recognition.extract_crops(doc_img, np.array([[0, 0, 1, 1]]))[0])