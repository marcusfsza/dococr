# Copyright (C) 2021-2022, Mindee.

# This program is licensed under the Apache License version 2.
# See LICENSE or go to <https://www.apache.org/licenses/LICENSE-2.0.txt> for full license details.

"""
Package installation setup
"""

import os
import re
import subprocess
from pathlib import Path

from setuptools import find_packages, setup

version = "0.5.1a0"
sha = 'Unknown'
src_folder = 'doctr'
package_index = 'python-doctr'

cwd = Path(__file__).parent.absolute()

if os.getenv('BUILD_VERSION'):
    version = os.getenv('BUILD_VERSION')
elif sha != 'Unknown':
    try:
        sha = subprocess.check_output(['git', 'rev-parse', 'HEAD'], cwd=cwd).decode('ascii').strip()
    except Exception:
        pass
    version += '+' + sha[:7]
print(f"Building wheel {package_index}-{version}")

with open(cwd.joinpath(src_folder, 'version.py'), 'w') as f:
    f.write(f"__version__ = '{version}'\n")

with open('README.md', 'r') as f:
    readme = f.read()

# Borrowed from https://github.com/huggingface/transformers/blob/master/setup.py
_deps = [
    "importlib_metadata",
    "numpy>=1.16.0",
    "scipy>=1.4.0",
    "h5py>=3.1.0",
    "opencv-python>=3.4.5.20",
    "tensorflow>=2.4.0",
<<<<<<< HEAD
    # "PyMuPDF>=1.16.0,!=1.18.11,!=1.18.12",  # 18.11 and 18.12 fail (issue #222)
=======
    "pypdfium2>=1.0.0",
>>>>>>> 9d030856
    "pyclipper>=1.2.0",
    "shapely>=1.6.0",
    "matplotlib>=3.1.0,<3.4.3",
    "mplcursors>=0.3",
    "weasyprint>=52.2,<53.0",
    "unidecode>=1.0.0",
    "tensorflow-cpu>=2.4.0",
    "torch>=1.8.0",
    "torchvision>=0.9.0",
    "Pillow>=8.3.2",  # cf. https://github.com/advisories/GHSA-98vv-pw6r-q6q4
    "tqdm>=4.30.0",
    "tensorflow-addons>=0.13.0",
    "rapidfuzz>=1.6.0",
    "keras<2.7.0",
    "huggingface-hub>=0.4.0",
    # Testing
    "pytest>=5.3.2",
    "coverage>=4.5.4",
    "hdf5storage>=0.1.18",
    "requests>=2.20.0",
    "requirements-parser==0.2.0",
    # Quality
    "flake8>=3.9.0",
    "isort>=5.7.0",
    "mypy>=0.812",
    "pydocstyle>=6.1.1",
    # Docs
    "sphinx>=3.0.0,!=3.5.0",
    "sphinxemoji>=0.1.8",
    "sphinx-copybutton>=0.3.1",
    "docutils<0.18",
    "recommonmark>=0.7.1",
    "sphinx-markdown-tables>=0.0.15",
    "sphinx-tabs>=3.3.0",
    "furo>=2022.3.4",
]

deps = {b: a for a, b in (re.findall(r"^(([^!=<>]+)(?:[!=<>].*)?$)", x)[0] for x in _deps)}


def deps_list(*pkgs):
    return [deps[pkg] for pkg in pkgs]


install_requires = [
    deps["importlib_metadata"] + ";python_version<'3.8'",  # importlib_metadata for Python versions that don't have it
    deps["numpy"],
    deps["scipy"],
    deps["h5py"],
    deps["opencv-python"],
<<<<<<< HEAD
    # deps["PyMuPDF"],
=======
    deps["pypdfium2"],
>>>>>>> 9d030856
    deps["pyclipper"],
    deps["shapely"],
    deps["matplotlib"],
    deps["mplcursors"],
    deps["weasyprint"],
    deps["unidecode"],
    deps["Pillow"],
    deps["tqdm"],
    deps["rapidfuzz"],
    deps["huggingface-hub"],
]

extras = {}
extras["tf"] = deps_list(
    "tensorflow",
    "tensorflow-addons",
    "keras",
)

extras["tf-cpu"] = deps_list(
    "tensorflow-cpu",
    "tensorflow-addons",
    "keras",
)

extras["torch"] = deps_list(
    "torch",
    "torchvision",
)

extras["all"] = (
    extras["tf"]
    + extras["torch"]
)

extras["testing"] = deps_list(
    "pytest",
    "coverage",
    "requests",
    "hdf5storage",
    "requirements-parser",
)

extras["quality"] = deps_list(
    "flake8",
    "isort",
    "mypy",
    "pydocstyle",
)

extras["docs_specific"] = deps_list(
    "sphinx",
    "sphinxemoji",
    "sphinx-copybutton",
    "docutils",
    "recommonmark",
    "sphinx-markdown-tables",
    "sphinx-tabs",
    "furo",
)

extras["docs"] = extras["all"] + extras["docs_specific"]

extras["dev"] = (
    extras["all"]
    + extras["testing"]
    + extras["quality"]
    + extras["docs_specific"]
)

setup(
    # Metadata
    name=package_index,
    version=version,
    author='Mindee',
    author_email='contact@mindee.com',
    maintainer='François-Guillaume Fernandez, Charles Gaillard',
    description='Document Text Recognition (docTR): deep Learning for high-performance OCR on documents.',
    long_description=readme,
    long_description_content_type="text/markdown",
    url='https://github.com/mindee/doctr',
    download_url='https://github.com/mindee/doctr/tags',
    license='Apache',
    classifiers=[
        'Development Status :: 4 - Beta',
        'Intended Audience :: Developers',
        "Intended Audience :: Education",
        'Intended Audience :: Science/Research',
        'License :: OSI Approved :: Apache Software License',
        'Natural Language :: English',
        'Operating System :: OS Independent',
        'Programming Language :: Python :: 3',
        'Programming Language :: Python :: 3.6',
        'Programming Language :: Python :: 3.7',
        'Topic :: Scientific/Engineering :: Artificial Intelligence',
    ],
    keywords=['OCR', 'deep learning', 'computer vision', 'tensorflow', 'pytorch', 'text detection', 'text recognition'],

    # Package info
    packages=find_packages(exclude=('tests',)),
    zip_safe=True,
    python_requires='>=3.6.0',
    include_package_data=True,
    install_requires=install_requires,
    extras_require=extras,
    package_data={'': ['LICENSE']}
)<|MERGE_RESOLUTION|>--- conflicted
+++ resolved
@@ -45,11 +45,7 @@
     "h5py>=3.1.0",
     "opencv-python>=3.4.5.20",
     "tensorflow>=2.4.0",
-<<<<<<< HEAD
     # "PyMuPDF>=1.16.0,!=1.18.11,!=1.18.12",  # 18.11 and 18.12 fail (issue #222)
-=======
-    "pypdfium2>=1.0.0",
->>>>>>> 9d030856
     "pyclipper>=1.2.0",
     "shapely>=1.6.0",
     "matplotlib>=3.1.0,<3.4.3",
@@ -100,11 +96,7 @@
     deps["scipy"],
     deps["h5py"],
     deps["opencv-python"],
-<<<<<<< HEAD
     # deps["PyMuPDF"],
-=======
-    deps["pypdfium2"],
->>>>>>> 9d030856
     deps["pyclipper"],
     deps["shapely"],
     deps["matplotlib"],
