--- conflicted
+++ resolved
@@ -81,7 +81,6 @@
 
 def convert_to_abs_coords(targets, img_shape, use_aug=False, **kwargs):
     height, width = img_shape[-2:]
-<<<<<<< HEAD
     for idx in range(len(targets)):
         targets[idx]['boxes'][:, 0::2] = (targets[idx]['boxes'][:, 0::2] * width).round()
         targets[idx]['boxes'][:, 1::2] = (targets[idx]['boxes'][:, 1::2] * height).round()
@@ -95,21 +94,6 @@
             for t in targets
         ]
         return targets
-=======
-
-    for idx, t in enumerate(targets):
-        targets[idx]['boxes'][:, 0::2] = (t['boxes'][:, 0::2] * width).round()
-        targets[idx]['boxes'][:, 1::2] = (t['boxes'][:, 1::2] * height).round()
-
-    targets = [{
-        "boxes": torch.from_numpy(t['boxes']).to(dtype=torch.float32),
-        "labels": torch.tensor(t['labels']).to(dtype=torch.long)}
-        for t in targets
-    ]
-
-    return targets
->>>>>>> 1dad108b
-
 
 def fit_one_epoch(model, train_loader, optimizer, scheduler, mb, use_aug=True, ):
     model.train()
