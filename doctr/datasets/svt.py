--- conflicted
+++ resolved
@@ -25,12 +25,7 @@
 
     Args:
         train: whether the subset should be the training one
-<<<<<<< HEAD
-        sample_transforms: composable transformations that will be applied to each image
         use_polygons: whether polygons should be considered as rotated bounding box (instead of straight ones)
-=======
-        rotated_bbox: whether polygons should be considered as rotated bounding box (instead of straight ones)
->>>>>>> 45e16479
         **kwargs: keyword arguments from `VisionDataset`.
     """
 
@@ -40,12 +35,7 @@
     def __init__(
         self,
         train: bool = True,
-<<<<<<< HEAD
-        sample_transforms: Optional[Callable[[Any], Any]] = None,
         use_polygons: bool = False,
-=======
-        rotated_bbox: bool = False,
->>>>>>> 45e16479
         **kwargs: Any,
     ) -> None:
 
