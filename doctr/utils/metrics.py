--- conflicted
+++ resolved
@@ -5,8 +5,6 @@
 
 from doctr.utils.common_types import RotatedBbox
 import numpy as np
-from shapely.geometry import Polygon
-import cv2
 from typing import List, Tuple, Dict
 from unidecode import unidecode
 from scipy.optimize import linear_sum_assignment
@@ -144,14 +142,6 @@
     return iou_mat
 
 
-<<<<<<< HEAD
-def rbox_iou(boxes_1: np.ndarray, boxes_2: np.ndarray) -> np.ndarray:
-    """Compute the IoU between two sets of bounding boxes
-
-    Args:
-        boxes_1: bounding boxes of shape (N, 5) in format (x, y, w, h, alpha)
-        boxes_2: bounding boxes of shape (M, 5) in format (x, y, w, h, alpha)
-=======
 def mask_iou(masks_1: np.ndarray, masks_2: np.ndarray) -> np.ndarray:
     """Compute the IoU between two sets of boolean masks
 
@@ -159,25 +149,10 @@
         masks_1: boolean masks of shape (N, H, W)
         masks_2: boolean masks of shape (M, H, W)
 
->>>>>>> ab5abde8
     Returns:
         the IoU matrix of shape (N, M)
     """
 
-<<<<<<< HEAD
-    iou_mat = np.zeros((boxes_1.shape[0], boxes_2.shape[0]), dtype=np.float32)
-
-    if boxes_1.shape[0] > 0 and boxes_2.shape[0] > 0:
-        _pts1 = [cv2.boxPoints(((x, y), (w, h), alpha)) for [x, y, w, h, alpha] in list(boxes_1)]
-        _pts2 = [cv2.boxPoints(((x, y), (w, h), alpha)) for [x, y, w, h, alpha] in list(boxes_2)]
-        pts1 = [[(x, y) for [x, y] in list(pt)] for pt in _pts1]
-        pts2 = [[(x, y) for [x, y] in list(pt)] for pt in _pts2]
-        polys1 = [Polygon(pt) for pt in pts1]
-        polys2 = [Polygon(pt) for pt in pts2]
-        for i in range(boxes_1.shape[0]):
-            for j in range(boxes_2.shape[0]):
-                iou_mat[i, j] = polys1[i].intersection(polys2[j]).area / polys1[i].union(polys2[j]).area
-=======
     if masks_1.shape[1:] != masks_2.shape[1:]:
         raise AssertionError("both boolean masks should have the same spatial shape")
 
@@ -188,13 +163,10 @@
         union = np.logical_or(masks_1[:, None, ...], masks_2[None, ...])
         axes = tuple(range(2, masks_1.ndim + 1))
         iou_mat = intersection.sum(axis=axes) / union.sum(axis=axes)
->>>>>>> ab5abde8
 
     return iou_mat
 
 
-<<<<<<< HEAD
-=======
 def box_to_mask(boxes: np.ndarray, shape: Tuple[int, int]) -> np.ndarray:
     """Convert boxes to masks
 
@@ -226,7 +198,6 @@
     return masks
 
 
->>>>>>> ab5abde8
 class LocalizationConfusion:
     """Implements common confusion metrics and mean IoU for localization evaluation.
 
@@ -264,9 +235,15 @@
         iou_thresh: minimum IoU to consider a pair of prediction and ground truth as a match
     """
 
-    def __init__(self, iou_thresh: float = 0.5, rotated_bbox: bool = False) -> None:
+    def __init__(
+        self,
+        iou_thresh: float = 0.5,
+        rotated_bbox: bool = False,
+        mask_shape: Tuple[int, int] = (1024, 1024),
+    ) -> None:
         self.iou_thresh = iou_thresh
         self.rotated_bbox = rotated_bbox
+        self.mask_shape = mask_shape
         self.reset()
 
     def update(self, gts: np.ndarray, preds: np.ndarray) -> None:
@@ -274,7 +251,9 @@
         if preds.shape[0] > 0:
             # Compute IoU
             if self.rotated_bbox:
-                iou_mat = rbox_iou(gts, preds)
+                mask_gts = box_to_mask(gts, shape=self.mask_shape)
+                mask_preds = box_to_mask(preds, shape=self.mask_shape)
+                iou_mat = mask_iou(mask_gts, mask_preds)
             else:
                 iou_mat = box_iou(gts, preds)
             self.tot_iou += float(iou_mat.max(axis=1).sum())
@@ -353,9 +332,15 @@
         iou_thresh: minimum IoU to consider a pair of prediction and ground truth as a match
     """
 
-    def __init__(self, iou_thresh: float = 0.5, rotated_bbox: bool = False) -> None:
+    def __init__(
+        self,
+        iou_thresh: float = 0.5,
+        rotated_bbox: bool = False,
+        mask_shape: Tuple[int, int] = (1024, 1024),
+    ) -> None:
         self.iou_thresh = iou_thresh
         self.rotated_bbox = rotated_bbox
+        self.mask_shape = mask_shape
         self.reset()
 
     def update(
@@ -373,7 +358,9 @@
         # Compute IoU
         if pred_boxes.shape[0] > 0:
             if self.rotated_bbox:
-                iou_mat = rbox_iou(gt_boxes, pred_boxes)
+                mask_gts = box_to_mask(gt_boxes, shape=self.mask_shape)
+                mask_preds = box_to_mask(pred_boxes, shape=self.mask_shape)
+                iou_mat = mask_iou(mask_gts, mask_preds)
             else:
                 iou_mat = box_iou(gt_boxes, pred_boxes)
 
