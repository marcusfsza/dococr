--- conflicted
+++ resolved
@@ -9,20 +9,12 @@
 import tensorflow as tf
 
 from doctr.io.elements import Document
-<<<<<<< HEAD
 from doctr.utils.geometry import rotate_boxes, rotate_image
-from doctr.utils.repr import NestedObject
-from doctr.models.builder import DocumentBuilder
-from doctr.models.detection.predictor import DetectionPredictor
-from doctr.models.recognition.predictor import RecognitionPredictor
-from doctr.models._utils import estimate_orientation
-from .base import _OCRPredictor
-=======
 from doctr.models.builder import DocumentBuilder
 from doctr.models.detection.predictor import DetectionPredictor
 from doctr.models.recognition.predictor import RecognitionPredictor
 from doctr.utils.repr import NestedObject
->>>>>>> fc225164
+from doctr.models._utils import estimate_orientation
 
 from .base import _OCRPredictor
 
@@ -42,25 +34,17 @@
         self,
         det_predictor: DetectionPredictor,
         reco_predictor: RecognitionPredictor,
-<<<<<<< HEAD
-        rotated_bbox: bool = False,
-        straighten_pages: bool = False,
-=======
         assume_straight_pages: bool = True,
         export_as_straight_boxes: bool = False,
->>>>>>> fc225164
+        straighten_pages: bool = False,
     ) -> None:
 
         super().__init__()
         self.det_predictor = det_predictor
         self.reco_predictor = reco_predictor
-<<<<<<< HEAD
-        self.straighten_pages = straighten_pages
-        self.doc_builder = DocumentBuilder(rotated_bbox=rotated_bbox)
-=======
         self.doc_builder = DocumentBuilder(export_as_straight_boxes=export_as_straight_boxes)
         self.assume_straight_pages = assume_straight_pages
->>>>>>> fc225164
+        self.straighten_pages = straighten_pages
 
     def __call__(
         self,
@@ -72,7 +56,7 @@
         if any(page.ndim != 3 for page in pages):
             raise ValueError("incorrect input shape: all pages are expected to be multi-channel 2D images.")
 
-        origin_page_shapes = [page.shape[:-1] for page in pages]
+        origin_page_shapes = [page.shape[:2] for page in pages]
 
         # Detect document rotation and rotate pages
         if self.straighten_pages:
@@ -88,22 +72,16 @@
         # Identify character sequences
         word_preds = self.reco_predictor([crop for page_crops in crops for crop in page_crops], **kwargs)
 
-<<<<<<< HEAD
-        boxes, text_preds = self._process_predictions(loc_preds, word_preds, self.doc_builder.rotated_bbox)
+        boxes, text_preds = self._process_predictions(
+            loc_preds, word_preds, allow_rotated_boxes=not self.doc_builder.export_as_straight_boxes
+        )
 
         # Rotate back pages and boxes while keeping original image size
         if self.straighten_pages:
             boxes = [rotate_boxes(page_boxes, angle, orig_shape=page.shape[:2], mask_shape=mask) for
-                      page_boxes, page, angle, mask in zip(boxes, pages, origin_page_orientations, origin_page_shapes)]
+                     page_boxes, page, angle, mask in zip(boxes, pages, origin_page_orientations, origin_page_shapes)]
             # override the current doc_builder with rotated_bbox
-            self.doc_builder = DocumentBuilder(rotated_bbox=True, resolve_lines=False, resolve_blocks=False)
+            self.doc_builder = DocumentBuilder(export_as_straight_boxes=False, resolve_lines=False, resolve_blocks=False)
 
         out = self.doc_builder(boxes, text_preds, origin_page_shapes)  # type: ignore[misc]
-=======
-        boxes, text_preds = self._process_predictions(
-            loc_preds, word_preds, allow_rotated_boxes=not self.doc_builder.export_as_straight_boxes
-        )
-
-        out = self.doc_builder(boxes, text_preds, [page.shape[:2] for page in pages])  # type: ignore[misc]
->>>>>>> fc225164
         return out