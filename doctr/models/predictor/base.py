# Copyright (C) 2021, Mindee.

# This program is licensed under the Apache License version 2.
# See LICENSE or go to <https://www.apache.org/licenses/LICENSE-2.0.txt> for full license details.

import numpy as np
from typing import List, Tuple

from doctr.models.builder import DocumentBuilder
from .._utils import extract_crops, extract_rcrops

__all__ = ['_OCRPredictor']


class _OCRPredictor:
    """Implements an object able to localize and identify text elements in a set of documents

    Args:
        det_predictor: detection module
        reco_predictor: recognition module
    """

    doc_builder: DocumentBuilder

    @staticmethod
    def _generate_crops(
        pages: List[np.ndarray],
        loc_preds: List[np.ndarray],
        channels_last: bool,
        assume_straight_pages: bool = False,
    ) -> List[List[np.ndarray]]:

        extraction_fn = extract_crops if assume_straight_pages else extract_rcrops

        crops = [
            extraction_fn(page, _boxes[:, :-1], channels_last=channels_last)  # type: ignore[operator]
            for page, _boxes in zip(pages, loc_preds)
        ]
        return crops

    @staticmethod
    def _prepare_crops(
        pages: List[np.ndarray],
        loc_preds: List[np.ndarray],
        channels_last: bool,
        assume_straight_pages: bool = False,
    ) -> Tuple[List[List[np.ndarray]], List[np.ndarray]]:

        crops = _OCRPredictor._generate_crops(pages, loc_preds, channels_last, assume_straight_pages)

        # Avoid sending zero-sized crops
        is_kept = [[all(s > 0 for s in crop.shape) for crop in page_crops] for page_crops in crops]
        crops = [
            [crop for crop, _kept in zip(page_crops, page_kept) if _kept]
            for page_crops, page_kept in zip(crops, is_kept)
        ]
        loc_preds = [_boxes[_kept] for _boxes, _kept in zip(loc_preds, is_kept)]

        return crops, loc_preds

    @staticmethod
    def _process_predictions(
        loc_preds: List[np.ndarray],
        word_preds: List[Tuple[str, float]],
    ) -> Tuple[List[np.ndarray], List[List[Tuple[str, float]]]]:

        text_preds = []
        if len(loc_preds) > 0:
<<<<<<< HEAD
            # Localization
            boxes, angles = zip(*loc_preds)
            # Rotate back boxes if necessary
            if allow_rotated_boxes:
                boxes = [rotate_boxes(page_boxes[:, :-1], angle) for page_boxes, angle in zip(boxes, angles)]
            # if straight boxes, convert to bbox
            else:
                boxes = [page_boxes[:, :-1] for page_boxes in boxes]
=======
>>>>>>> 95a81a17
            # Text
            _idx = 0
            for page_boxes in loc_preds:
                text_preds.append(word_preds[_idx: _idx + page_boxes.shape[0]])
                _idx += page_boxes.shape[0]

        return loc_preds, text_preds<|MERGE_RESOLUTION|>--- conflicted
+++ resolved
@@ -7,6 +7,7 @@
 from typing import List, Tuple
 
 from doctr.models.builder import DocumentBuilder
+from doctr.utils.geometry import rotate_boxes, rotate_image
 from .._utils import extract_crops, extract_rcrops
 
 __all__ = ['_OCRPredictor']
@@ -66,17 +67,6 @@
 
         text_preds = []
         if len(loc_preds) > 0:
-<<<<<<< HEAD
-            # Localization
-            boxes, angles = zip(*loc_preds)
-            # Rotate back boxes if necessary
-            if allow_rotated_boxes:
-                boxes = [rotate_boxes(page_boxes[:, :-1], angle) for page_boxes, angle in zip(boxes, angles)]
-            # if straight boxes, convert to bbox
-            else:
-                boxes = [page_boxes[:, :-1] for page_boxes in boxes]
-=======
->>>>>>> 95a81a17
             # Text
             _idx = 0
             for page_boxes in loc_preds:
