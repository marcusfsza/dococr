# Copyright (C) 2021, Mindee.

# This program is licensed under the Apache License version 2.
# See LICENSE or go to <https://www.apache.org/licenses/LICENSE-2.0.txt> for full license details.

from math import floor
from statistics import median_low
from typing import List

import cv2
import numpy as np

__all__ = ['estimate_orientation', 'extract_crops', 'extract_rcrops', 'get_bitmap_angle']


def extract_crops(img: np.ndarray, boxes: np.ndarray, channels_last: bool = True) -> List[np.ndarray]:
    """Created cropped images from list of bounding boxes

    Args:
        img: input image
        boxes: bounding boxes of shape (N, 4) where N is the number of boxes, and the relative
            coordinates (xmin, ymin, xmax, ymax)
        channels_last: whether the channel dimensions is the last one instead of the last one

    Returns:
        list of cropped images
    """
    if boxes.shape[0] == 0:
        return []
    if boxes.shape[1] != 4:
        raise AssertionError("boxes are expected to be relative and in order (xmin, ymin, xmax, ymax)")

    # Project relative coordinates
    _boxes = boxes.copy()
    h, w = img.shape[:2] if channels_last else img.shape[-2:]
    if _boxes.dtype != int:
        _boxes[:, [0, 2]] *= w
        _boxes[:, [1, 3]] *= h
        _boxes = _boxes.round().astype(int)
        # Add last index
        _boxes[2:] += 1
    if channels_last:
        return [img[box[1]: box[3], box[0]: box[2]] for box in _boxes]
    else:
        return [img[:, box[1]: box[3], box[0]: box[2]] for box in _boxes]


def extract_rcrops(
    img: np.ndarray,
    polys: np.ndarray,
    dtype=np.float32,
    channels_last: bool = True
) -> List[np.ndarray]:
    """Created cropped images from list of rotated bounding boxes

    Args:
        img: input image
<<<<<<< HEAD
        boxes: bounding boxes of shape (N, 4, 2)
=======
        polys: bounding boxes of shape (N, 4, 2)
>>>>>>> 68776014
        dtype: target data type of bounding boxes
        channels_last: whether the channel dimensions is the last one instead of the last one

    Returns:
        list of cropped images
    """
    if polys.shape[0] == 0:
        return []
<<<<<<< HEAD
    if boxes.shape[1:] != (4, 2):
        raise AssertionError("boxes are expected to be quadrilateral, of shape (N, 4, 2)")
=======
    if polys.shape[1:] != (4, 2):
        raise AssertionError("polys are expected to be quadrilateral, of shape (N, 4, 2)")
>>>>>>> 68776014

    # Project relative coordinates
    _boxes = polys.copy()
    height, width = img.shape[:2] if channels_last else img.shape[-2:]
    if _boxes.dtype != np.int:
        _boxes[:, :, 0] *= width
        _boxes[:, :, 1] *= height

<<<<<<< HEAD
    crops = []

    for box in _boxes:
        src_pts = box[1:, :].astype(np.float32)
        # Preserve size
        d1 = np.linalg.norm(src_pts[0, :] - src_pts[1, :], axis=-1)
        d2 = np.linalg.norm(src_pts[1, :] - src_pts[2, :], axis=-1)
        dst_pts = np.array([[0, 0], [d1 - 1, 0], [d1 - 1, d2 - 1]], dtype=dtype)
        # The transformation matrix
        M = cv2.getAffineTransform(src_pts, dst_pts)
        # Warp the rotated rectangle
        crop = cv2.warpAffine(img if channels_last else img.transpose(1, 2, 0), M, (int(d1), int(d2)))
        crops.append(crop)
=======
    src_pts = _boxes[:, 1:, :].astype(np.float32)
    # Preserve size
    d1 = np.linalg.norm(src_pts[:, 0] - src_pts[:, 1], axis=-1)
    d2 = np.linalg.norm(src_pts[:, 1] - src_pts[:, 2], axis=-1)
    # (N, 3, 2)
    dst_pts = np.zeros((_boxes.shape[0], 3, 2), dtype=dtype)
    dst_pts[:, 1:, 0] = d1 - 1
    dst_pts[:, 2, 1] = d2 - 1
    # Use a warp transformation to extract the crop
    crops = [
        cv2.warpAffine(
            img if channels_last else img.transpose(1, 2, 0),
            # Transformation matrix
            cv2.getAffineTransform(src_pts[idx], dst_pts[idx]),
            (int(d1[idx]), int(d2[idx])),
        )
        for idx in range(_boxes.shape[0])
    ]
>>>>>>> 68776014

    return crops


def get_max_width_length_ratio(contour: np.ndarray) -> float:
    """
    Get the maximum shape ratio of a contour.
    Args:
        contour: the contour from cv2.findContour

    Returns: the maximum shape ratio

    """
    _, (w, h), _ = cv2.minAreaRect(contour)
    return max(w / h, h / w)


def estimate_orientation(img: np.ndarray, n_ct: int = 50, ratio_threshold_for_lines: float = 5) -> float:
    """Estimate the angle of the general document orientation based on the
     lines of the document and the assumption that they should be horizontal.

        Args:
            img: the img to analyze
            n_ct: the number of contours used for the orientation estimation
            ratio_threshold_for_lines: this is the ratio w/h used to discriminates lines
        Returns:
            the angle of the general document orientation
        """
    gray_img = cv2.cvtColor(img, cv2.COLOR_BGR2GRAY)
    gray_img = cv2.medianBlur(gray_img, 5)
    thresh = cv2.threshold(gray_img, thresh=0, maxval=255, type=cv2.THRESH_BINARY_INV + cv2.THRESH_OTSU)[1]

    # try to merge words in lines
    (h, w) = img.shape[:2]
    k_x = max(1, (floor(w / 100)))
    k_y = max(1, (floor(h / 100)))
    kernel = cv2.getStructuringElement(cv2.MORPH_RECT, (k_x, k_y))
    thresh = cv2.dilate(thresh, kernel, iterations=1)

    # extract contours
    contours, _ = cv2.findContours(thresh, cv2.RETR_LIST, cv2.CHAIN_APPROX_SIMPLE)

    # Sort contours
    contours = sorted(contours, key=get_max_width_length_ratio, reverse=True)

    angles = []
    for contour in contours[:n_ct]:
        _, (w, h), angle = cv2.minAreaRect(contour)
        if w / h > ratio_threshold_for_lines:  # select only contours with ratio like lines
            angles.append(angle)
        elif w / h < 1 / ratio_threshold_for_lines:  # if lines are vertical, substract 90 degree
            angles.append(angle - 90)

    if len(angles) == 0:
        return 0  # in case no angles is found
    else:
        return -median_low(angles)


def get_bitmap_angle(bitmap: np.ndarray, n_ct: int = 20, std_max: float = 3.) -> float:
    """From a binarized segmentation map, find contours and fit min area rectangles to determine page angle

    Args:
        bitmap: binarized segmentation map
        n_ct: number of contours to use to fit page angle
        std_max: maximum deviation of the angle distribution to consider the mean angle reliable

    Returns:
        The angle of the page
    """
    # Find all contours on binarized seg map
    contours, _ = cv2.findContours(bitmap.astype(np.uint8), cv2.RETR_LIST, cv2.CHAIN_APPROX_SIMPLE)
    # Sort contours
    contours = sorted(contours, key=cv2.contourArea, reverse=True)

    # Find largest contours and fit angles
    # Track heights and widths to find aspect ratio (determine is rotation is clockwise)
    angles, heights, widths = [], [], []
    for ct in contours[:n_ct]:
        _, (w, h), alpha = cv2.minAreaRect(ct)
        widths.append(w)
        heights.append(h)
        angles.append(alpha)

    if np.std(angles) > std_max:
        # Edge case with angles of both 0 and 90°, or multi_oriented docs
        angle = 0.
    else:
        angle = -np.mean(angles)
        # Determine rotation direction (clockwise/counterclockwise)
        # Angle coverage: [-90°, +90°], half of the quadrant
        if np.sum(widths) < np.sum(heights):  # CounterClockwise
            angle = 90 + angle

    return angle


def rectify_crops(
    crops: List[np.ndarray],
    orientations: List[int],
) -> List[np.ndarray]:
    """Rotate each crop of the list according to the predicted orientation:
    0: already straight, no rotation
    1: 90 ccw, rotate 3 times ccw
    2: 180, rotate 2 times ccw
    3: 270 ccw, rotate 1 time ccw
    """
    # Inverse predictions (if angle of +90 is detected, rotate by -90)
    orientations = [4 - pred if pred != 0 else 0 for pred in orientations]
    return [
        crop if orientation == 0 else np.rot90(crop, orientation)
        for orientation, crop in zip(orientations, crops)
    ]


def rectify_loc_preds(
    page_loc_preds: np.ndarray,
    orientations: List[int],
) -> np.ndarray:
    """Orient the quadrangle (Polygon4P) according to the predicted orientation,
    so that the points are in this order: top L, top R, bot R, bot L if the crop is readable
    """
    return np.stack(
        [np.roll(
            page_loc_pred,
            orientation - 1,
            axis=0) for orientation, page_loc_pred in zip(orientations, page_loc_preds)],
        axis=0
    ) if len(orientations) > 0 else None<|MERGE_RESOLUTION|>--- conflicted
+++ resolved
@@ -55,11 +55,7 @@
 
     Args:
         img: input image
-<<<<<<< HEAD
-        boxes: bounding boxes of shape (N, 4, 2)
-=======
         polys: bounding boxes of shape (N, 4, 2)
->>>>>>> 68776014
         dtype: target data type of bounding boxes
         channels_last: whether the channel dimensions is the last one instead of the last one
 
@@ -68,13 +64,8 @@
     """
     if polys.shape[0] == 0:
         return []
-<<<<<<< HEAD
-    if boxes.shape[1:] != (4, 2):
-        raise AssertionError("boxes are expected to be quadrilateral, of shape (N, 4, 2)")
-=======
     if polys.shape[1:] != (4, 2):
         raise AssertionError("polys are expected to be quadrilateral, of shape (N, 4, 2)")
->>>>>>> 68776014
 
     # Project relative coordinates
     _boxes = polys.copy()
@@ -83,21 +74,6 @@
         _boxes[:, :, 0] *= width
         _boxes[:, :, 1] *= height
 
-<<<<<<< HEAD
-    crops = []
-
-    for box in _boxes:
-        src_pts = box[1:, :].astype(np.float32)
-        # Preserve size
-        d1 = np.linalg.norm(src_pts[0, :] - src_pts[1, :], axis=-1)
-        d2 = np.linalg.norm(src_pts[1, :] - src_pts[2, :], axis=-1)
-        dst_pts = np.array([[0, 0], [d1 - 1, 0], [d1 - 1, d2 - 1]], dtype=dtype)
-        # The transformation matrix
-        M = cv2.getAffineTransform(src_pts, dst_pts)
-        # Warp the rotated rectangle
-        crop = cv2.warpAffine(img if channels_last else img.transpose(1, 2, 0), M, (int(d1), int(d2)))
-        crops.append(crop)
-=======
     src_pts = _boxes[:, 1:, :].astype(np.float32)
     # Preserve size
     d1 = np.linalg.norm(src_pts[:, 0] - src_pts[:, 1], axis=-1)
@@ -116,7 +92,6 @@
         )
         for idx in range(_boxes.shape[0])
     ]
->>>>>>> 68776014
 
     return crops
 
