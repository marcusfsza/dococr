# Copyright (C) 2021-2022, Mindee.

# This program is licensed under the Apache License 2.0.
# See LICENSE or go to <https://opensource.org/licenses/Apache-2.0> for full license details.

from typing import List

import cv2
import numpy as np

from doctr.utils.repr import NestedObject

__all__ = ["DetectionPostProcessor"]


class DetectionPostProcessor(NestedObject):
    """Abstract class to postprocess the raw output of the model

    Args:
        box_thresh (float): minimal objectness score to consider a box
        bin_thresh (float): threshold to apply to segmentation raw heatmap
        assume straight_pages (bool): if True, fit straight boxes only
    """

<<<<<<< HEAD
    def __init__(
        self,
        box_thresh: float = 0.5,
        bin_thresh: float = 0.5,
        rotated_bbox: bool = False,
        min_size_box: int = 3,
        assume_straight_pages: bool = True
    ) -> None:
=======
    def __init__(self, box_thresh: float = 0.5, bin_thresh: float = 0.5, assume_straight_pages: bool = True) -> None:
>>>>>>> 1cc073dd

        self.box_thresh = box_thresh
        self.bin_thresh = bin_thresh
        self.rotated_bbox = rotated_bbox
        self.min_size_box = min_size_box
        self.assume_straight_pages = assume_straight_pages
        self._opening_kernel: np.ndarray = np.ones((3, 3), dtype=np.uint8)

    def extra_repr(self) -> str:
        return f"bin_thresh={self.bin_thresh}, box_thresh={self.box_thresh}"

    @staticmethod
    def box_score(pred: np.ndarray, points: np.ndarray, assume_straight_pages: bool = True) -> float:
        """Compute the confidence score for a polygon : mean of the p values on the polygon

        Args:
            pred (np.ndarray): p map returned by the model

        Returns:
            polygon objectness
        """
        h, w = pred.shape[:2]

        if assume_straight_pages:
            xmin = np.clip(np.floor(points[:, 0].min()).astype(np.int32), 0, w - 1)
            xmax = np.clip(np.ceil(points[:, 0].max()).astype(np.int32), 0, w - 1)
            ymin = np.clip(np.floor(points[:, 1].min()).astype(np.int32), 0, h - 1)
            ymax = np.clip(np.ceil(points[:, 1].max()).astype(np.int32), 0, h - 1)
            return pred[ymin : ymax + 1, xmin : xmax + 1].mean()

        else:
            mask: np.ndarray = np.zeros((h, w), np.int32)
            cv2.fillPoly(mask, [points.astype(np.int32)], 1.0)
            product = pred * mask
            return np.sum(product) / np.count_nonzero(product)

    def bitmap_to_boxes(
        self,
        pred: np.ndarray,
        bitmap: np.ndarray,
    ) -> np.ndarray:
        raise NotImplementedError

    def __call__(
        self,
        proba_map,
    ) -> List[List[np.ndarray]]:
        """Performs postprocessing for a list of model outputs

        Args:
            proba_map: probability map of shape (N, H, W, C)

        Returns:
            list of N class predictions (for each input sample), where each class predictions is a list of C tensors
        of shape (*, 5) or (*, 6)
        """

        if proba_map.ndim != 4:
            raise AssertionError(f"arg `proba_map` is expected to be 4-dimensional, got {proba_map.ndim}.")

        # Erosion + dilation on the binary map
        bin_map = [
            [
                cv2.morphologyEx(bmap[..., idx], cv2.MORPH_OPEN, self._opening_kernel)
                for idx in range(proba_map.shape[-1])
            ]
            for bmap in (proba_map >= self.bin_thresh).astype(np.uint8)
        ]

        return [
            [self.bitmap_to_boxes(pmaps[..., idx], bmaps[idx]) for idx in range(proba_map.shape[-1])]
            for pmaps, bmaps in zip(proba_map, bin_map)
        ]<|MERGE_RESOLUTION|>--- conflicted
+++ resolved
@@ -22,7 +22,6 @@
         assume straight_pages (bool): if True, fit straight boxes only
     """
 
-<<<<<<< HEAD
     def __init__(
         self,
         box_thresh: float = 0.5,
@@ -31,9 +30,6 @@
         min_size_box: int = 3,
         assume_straight_pages: bool = True
     ) -> None:
-=======
-    def __init__(self, box_thresh: float = 0.5, bin_thresh: float = 0.5, assume_straight_pages: bool = True) -> None:
->>>>>>> 1cc073dd
 
         self.box_thresh = box_thresh
         self.bin_thresh = bin_thresh
