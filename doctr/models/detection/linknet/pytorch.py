--- conflicted
+++ resolved
@@ -211,16 +211,9 @@
         focal_loss = (seg_mask * focal_loss).sum((0, 2, 3)) / seg_mask.sum((0, 2, 3))
 
         # Dice loss
-<<<<<<< HEAD
         inter = (seg_mask * proba_map * seg_target).sum((0, 2, 3))
         cardinality = (seg_mask * (proba_map + seg_target)).sum((0, 2, 3))
         dice_loss = 1 - 2 * (inter + eps) / (cardinality + eps)
-=======
-        prob_map = torch.sigmoid(out_map)
-        inter = (prob_map[seg_mask] * seg_target[seg_mask]).sum()
-        cardinality = (prob_map[seg_mask] + seg_target[seg_mask]).sum()
-        dice_loss = 1 - 2 * inter / (cardinality + 1e-8)
->>>>>>> fae4923f
 
         # Return the full loss (equal sum of focal loss and dice loss)
         return focal_loss.mean() + dice_loss.mean()
