# Copyright (C) 2021, Mindee.

# This program is licensed under the Apache License version 2.
# See LICENSE or go to <https://www.apache.org/licenses/LICENSE-2.0.txt> for full license details.

from typing import Any, Dict, List, Optional

import numpy as np
import torch
from torch import nn
from torch.nn import functional as F
from torchvision.models._utils import IntermediateLayerGetter

from ...utils import load_pretrained_params
from .base import LinkNetPostProcessor, _LinkNet

__all__ = ['LinkNet', 'linknet16']


default_cfgs: Dict[str, Dict[str, Any]] = {
    'linknet16': {
        'layout': [64, 128, 256, 512],
        'input_shape': (3, 1024, 1024),
        'mean': (.5, .5, .5),
        'std': (1., 1., 1.),
        'url': None,
    },
}


class LinkNetEncoder(nn.Module):
    def __init__(self, in_chans: int, out_chans: int):
        super().__init__()
        self.stage1 = nn.Sequential(
            nn.Conv2d(in_chans, out_chans, kernel_size=3, padding=1, stride=2, bias=False),
            nn.BatchNorm2d(out_chans),
            nn.ReLU(inplace=True),
            nn.Conv2d(out_chans, out_chans, kernel_size=3, padding=1, bias=False),
            nn.BatchNorm2d(out_chans),
        )

        self.shortcut = nn.Sequential(
            nn.Conv2d(in_chans, out_chans, kernel_size=1, stride=2, bias=False),
            nn.BatchNorm2d(out_chans),
        ) if in_chans != out_chans else None

        self.stage2 = nn.Sequential(
            nn.Conv2d(out_chans, out_chans, kernel_size=3, padding=1, bias=False),
            nn.BatchNorm2d(out_chans),
            nn.ReLU(inplace=True),
            nn.Conv2d(out_chans, out_chans, kernel_size=3, padding=1, bias=False),
            nn.BatchNorm2d(out_chans),
            nn.ReLU(inplace=True),
        )

    def forward(self, x: torch.Tensor) -> torch.Tensor:
        out = self.stage1(x)
        if self.shortcut is not None:
            out += self.shortcut(x)
        out = F.relu(out, inplace=True)
        out = self.stage2(out) + out

        return out


def linknet_backbone(layout: List[int], in_channels: int = 3, stem_channels: int = 64) -> nn.Sequential:
    # Stem
    _layers: List[nn.Module] = [
        nn.Conv2d(in_channels, stem_channels, kernel_size=7, stride=2, padding=3, bias=False),
        nn.BatchNorm2d(stem_channels),
        nn.ReLU(inplace=True),
        nn.MaxPool2d(2),
    ]
    # Encoders
    for in_chan, out_chan in zip([stem_channels] + layout[:-1], layout):
        _layers.append(LinkNetEncoder(in_chan, out_chan))

    return nn.Sequential(*_layers)


class LinkNetFPN(nn.Module):
    def __init__(self, layout: List[int], in_channels: int = 64) -> None:
        super().__init__()
        _decoder_layers = [
            self.decoder_block(out_chan, in_chan) for in_chan, out_chan in zip([in_channels] + layout[:-1], layout)
        ]
        self.decoders = nn.ModuleList(_decoder_layers)

    @staticmethod
    def decoder_block(in_chan: int, out_chan: int) -> nn.Sequential:
        """Creates a LinkNet decoder block"""

        return nn.Sequential(
            nn.Conv2d(in_chan, in_chan // 4, kernel_size=1, bias=False),
            nn.BatchNorm2d(in_chan // 4),
            nn.ReLU(inplace=True),
            nn.ConvTranspose2d(in_chan // 4, in_chan // 4, 3, padding=1, output_padding=1, stride=2, bias=False),
            nn.BatchNorm2d(in_chan // 4),
            nn.ReLU(inplace=True),
            nn.Conv2d(in_chan // 4, out_chan, kernel_size=1, bias=False),
            nn.BatchNorm2d(out_chan),
            nn.ReLU(inplace=True),
        )

    def forward(self, feats: List[torch.Tensor]) -> torch.Tensor:

        out = feats[-1]
        for decoder, fmap in zip(self.decoders[::-1], feats[:-1][::-1]):
            out = decoder(out) + fmap

        out = self.decoders[0](out)

        return out


class LinkNet(nn.Module, _LinkNet):

    def __init__(
        self,
        feat_extractor: IntermediateLayerGetter,
        num_classes: int = 1,
        assume_straight_pages: bool = True,
        cfg: Optional[Dict[str, Any]] = None,
    ) -> None:

        super().__init__()
        self.cfg = cfg

        self.feat_extractor = feat_extractor
        # Identify the number of channels for the FPN initialization
        _is_training = self.feat_extractor.training
        self.feat_extractor = self.feat_extractor.eval()
        with torch.no_grad():
            out = self.feat_extractor(torch.zeros((1, 3, 224, 224)))
            fpn_channels = [v.shape[1] for _, v in out.items()]

        if _is_training:
            self.feat_extractor = self.feat_extractor.train()

        self.fpn = LinkNetFPN(fpn_channels, fpn_channels[0])

        self.classifier = nn.Sequential(
            nn.ConvTranspose2d(fpn_channels[0], 32, kernel_size=3, padding=1, output_padding=1, stride=2, bias=False),
            nn.BatchNorm2d(32),
            nn.ReLU(inplace=True),
            nn.Conv2d(32, 32, kernel_size=3, padding=1, bias=False),
            nn.BatchNorm2d(32),
            nn.ReLU(inplace=True),
            nn.ConvTranspose2d(32, num_classes, kernel_size=2, stride=2),
        )

        self.postprocessor = LinkNetPostProcessor(assume_straight_pages=assume_straight_pages)

        for m in self.modules():
            if isinstance(m, (nn.Conv2d, nn.ConvTranspose2d)):
                nn.init.kaiming_normal_(m.weight.data, mode='fan_out', nonlinearity='relu')
                if m.bias is not None:
                    m.bias.data.zero_()
            elif isinstance(m, nn.BatchNorm2d):
                m.weight.data.fill_(1.0)
                m.bias.data.zero_()

    def forward(
        self,
        x: torch.Tensor,
        target: Optional[List[np.ndarray]] = None,
        return_model_output: bool = False,
        return_boxes: bool = False,
        **kwargs: Any,
    ) -> Dict[str, Any]:

        feats = self.feat_extractor(x)
        logits = self.fpn([feats[str(idx)] for idx in range(len(feats))])
        logits = self.classifier(logits)

        out: Dict[str, Any] = {}
        if return_model_output or target is None or return_boxes:
            prob_map = torch.sigmoid(logits)
        if return_model_output:
            out["out_map"] = prob_map

        if target is None or return_boxes:
            # Post-process boxes
            out["preds"] = self.postprocessor(prob_map.squeeze(1).detach().cpu().numpy())

        if target is not None:
            loss = self.compute_loss(logits, target)
            out['loss'] = loss

        return out

    def compute_loss(
        self,
        out_map: torch.Tensor,
        target: List[np.ndarray],
        edge_factor: float = 2.,
    ) -> torch.Tensor:
        """Compute linknet loss, BCE with boosted box edges or focal loss. Focal loss implementation based on
        <https://github.com/tensorflow/addons/>`_.

        Args:
            out_map: output feature map of the model of shape (N, 1, H, W)
            target: list of dictionary where each dict has a `boxes` and a `flags` entry
            edge_factor: boost factor for box edges (in case of BCE)

        Returns:
            A loss tensor
        """
<<<<<<< HEAD
        targets = self.compute_target(target, out_map.shape[-2:])  # type: ignore[arg-type]
=======
        targets = self.build_target(target, out_map.shape)  # type: ignore[arg-type]
>>>>>>> 1dad108b

        seg_target, seg_mask = torch.from_numpy(targets[0]).to(dtype=out_map.dtype), torch.from_numpy(targets[1])
        seg_target, seg_mask = seg_target.to(out_map.device), seg_mask.to(out_map.device)
        if edge_factor > 0:
            edge_mask = torch.from_numpy(targets[2]).to(dtype=out_map.dtype, device=out_map.device)

        # Get the cross_entropy for each entry
        loss = F.binary_cross_entropy_with_logits(out_map, seg_target, reduction='none')

        # Compute BCE loss with highlighted edges
        if edge_factor > 0:
            loss = ((1 + (edge_factor - 1) * edge_mask) * loss)
        # Only consider contributions overlaping the mask
        return loss[seg_mask].mean()


def _linknet(arch: str, pretrained: bool, pretrained_backbone: bool = False, **kwargs: Any) -> LinkNet:

    pretrained_backbone = pretrained_backbone and not pretrained

    # Build the feature extractor
    backbone = linknet_backbone(default_cfgs[arch]['layout'])
    if pretrained_backbone:
        load_pretrained_params(backbone, None)

    feat_extractor = IntermediateLayerGetter(
        backbone,
        {str(layer): str(idx) for idx, layer in enumerate(range(4, 4 + len(default_cfgs[arch]['layout'])))},
    )

    # Build the model
    model = LinkNet(feat_extractor, cfg=default_cfgs[arch], **kwargs)
    # Load pretrained parameters
    if pretrained:
        load_pretrained_params(model, default_cfgs[arch]['url'])

    return model


def linknet16(pretrained: bool = False, **kwargs: Any) -> LinkNet:
    """LinkNet as described in `"LinkNet: Exploiting Encoder Representations for Efficient Semantic Segmentation"
    <https://arxiv.org/pdf/1707.03718.pdf>`_.

    Example::
        >>> import torch
        >>> from doctr.models import linknet16
        >>> model = linknet16(pretrained=True).eval()
        >>> input_tensor = torch.rand((1, 3, 1024, 1024), dtype=torch.float32)
        >>> with torch.no_grad(): out = model(input_tensor)

    Args:
        pretrained (bool): If True, returns a model pre-trained on our text detection dataset

    Returns:
        text detection architecture
    """

    return _linknet('linknet16', pretrained, **kwargs)<|MERGE_RESOLUTION|>--- conflicted
+++ resolved
@@ -206,16 +206,12 @@
         Returns:
             A loss tensor
         """
-<<<<<<< HEAD
-        targets = self.compute_target(target, out_map.shape[-2:])  # type: ignore[arg-type]
-=======
-        targets = self.build_target(target, out_map.shape)  # type: ignore[arg-type]
->>>>>>> 1dad108b
-
-        seg_target, seg_mask = torch.from_numpy(targets[0]).to(dtype=out_map.dtype), torch.from_numpy(targets[1])
+        seg_target, seg_mask, edge_mask = self.build_target(target, out_map.shape[-2:])  # type: ignore[arg-type]
+
+        seg_target, seg_mask = torch.from_numpy(seg_target).to(dtype=out_map.dtype), torch.from_numpy(seg_mask)
         seg_target, seg_mask = seg_target.to(out_map.device), seg_mask.to(out_map.device)
         if edge_factor > 0:
-            edge_mask = torch.from_numpy(targets[2]).to(dtype=out_map.dtype, device=out_map.device)
+            edge_mask = torch.from_numpy(edge_mask).to(dtype=out_map.dtype, device=out_map.device)
 
         # Get the cross_entropy for each entry
         loss = F.binary_cross_entropy_with_logits(out_map, seg_target, reduction='none')
