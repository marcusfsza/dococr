# Copyright (C) 2021-2022, Mindee.

# This program is licensed under the Apache License 2.0.
# See LICENSE or go to <https://opensource.org/licenses/Apache-2.0> for full license details.

# Credits: post-processing adapted from https://github.com/xuannianz/DifferentiableBinarization

from typing import List, Tuple, Union

import cv2
import numpy as np
import pyclipper
from shapely.geometry import Polygon

from doctr.file_utils import is_tf_available
from doctr.models.core import BaseModel

from ..core import DetectionPostProcessor

__all__ = ["_LinkNet", "LinkNetPostProcessor"]


class LinkNetPostProcessor(DetectionPostProcessor):
    """Implements a post processor for LinkNet model.

    Args:
        bin_thresh: threshold used to binzarized p_map at inference time
        box_thresh: minimal objectness score to consider a box
        assume_straight_pages: whether the inputs were expected to have horizontal text elements
    """

    def __init__(
        self,
        bin_thresh: float = 0.1,
        box_thresh: float = 0.1,
        rotated_bbox: bool = False,
        min_size_box: int = 3,
        assume_straight_pages: bool = True,
    ) -> None:
<<<<<<< HEAD
        super().__init__(
            box_thresh,
            bin_thresh,
            rotated_bbox,
            min_size_box,
            assume_straight_pages
        )
=======
        super().__init__(box_thresh, bin_thresh, assume_straight_pages)
>>>>>>> 1cc073dd
        self.unclip_ratio = 1.2

    def polygon_to_box(
        self,
        points: np.ndarray,
    ) -> np.ndarray:
        """Expand a polygon (points) by a factor unclip_ratio, and returns a polygon

        Args:
            points: The first parameter.

        Returns:
            a box in absolute coordinates (xmin, ymin, xmax, ymax) or (4, 2) array (quadrangle)
        """
        if not self.assume_straight_pages:
            # Compute the rectangle polygon enclosing the raw polygon
            rect = cv2.minAreaRect(points)
            points = cv2.boxPoints(rect)
            # Add 1 pixel to correct cv2 approx
            area = (rect[1][0] + 1) * (1 + rect[1][1])
            length = 2 * (rect[1][0] + rect[1][1]) + 2
        else:
            poly = Polygon(points)
            area = poly.area
            length = poly.length
        distance = area * self.unclip_ratio / length  # compute distance to expand polygon
        offset = pyclipper.PyclipperOffset()
        offset.AddPath(points, pyclipper.JT_ROUND, pyclipper.ET_CLOSEDPOLYGON)
        _points = offset.Execute(distance)
        # Take biggest stack of points
        idx = 0
        if len(_points) > 1:
            max_size = 0
            for _idx, p in enumerate(_points):
                if len(p) > max_size:
                    idx = _idx
                    max_size = len(p)
            # We ensure that _points can be correctly casted to a ndarray
            _points = [_points[idx]]
        expanded_points: np.ndarray = np.asarray(_points)  # expand polygon
        if len(expanded_points) < 1:
            return None  # type: ignore[return-value]
        return (
            cv2.boundingRect(expanded_points)
            if self.assume_straight_pages
            else np.roll(cv2.boxPoints(cv2.minAreaRect(expanded_points)), -1, axis=0)
        )

    def bitmap_to_boxes(
        self,
        pred: np.ndarray,
        bitmap: np.ndarray,
    ) -> np.ndarray:
        """Compute boxes from a bitmap/pred_map: find connected components then filter boxes

        Args:
            pred: Pred map from differentiable linknet output
            bitmap: Bitmap map computed from pred (binarized)
            angle_tol: Comparison tolerance of the angle with the median angle across the page
            ratio_tol: Under this limit aspect ratio, we cannot resolve the direction of the crop

        Returns:
            np tensor boxes for the bitmap, each box is a 6-element list
                containing x, y, w, h, alpha, score for the box
        """
        height, width = bitmap.shape[:2]
        boxes: List[Union[np.ndarray, List[float]]] = []
        # get contours from connected components on the bitmap
        contours, _ = cv2.findContours(bitmap.astype(np.uint8), cv2.RETR_EXTERNAL, cv2.CHAIN_APPROX_SIMPLE)
        for contour in contours:
            # Check whether smallest enclosing bounding box is not too small
            if np.any(contour[:, 0].max(axis=0) - contour[:, 0].min(axis=0) < 2):
                continue
            # Compute objectness
            if self.assume_straight_pages:
                x, y, w, h = cv2.boundingRect(contour)
                points: np.ndarray = np.array([[x, y], [x, y + h], [x + w, y + h], [x + w, y]])
                score = self.box_score(pred, points, assume_straight_pages=True)
            else:
                score = self.box_score(pred, contour, assume_straight_pages=False)

            if score < self.box_thresh:  # remove polygons with a weak objectness
                continue

            if self.assume_straight_pages:
                _box = self.polygon_to_box(points)
            else:
                _box = self.polygon_to_box(np.squeeze(contour))

            if self.assume_straight_pages:
                # compute relative polygon to get rid of img shape
                x, y, w, h = _box
                xmin, ymin, xmax, ymax = x / width, y / height, (x + w) / width, (y + h) / height
                boxes.append([xmin, ymin, xmax, ymax, score])
            else:
                # compute relative box to get rid of img shape
                _box[:, 0] /= width
                _box[:, 1] /= height
                boxes.append(_box)

        if not self.assume_straight_pages:
            return np.clip(np.asarray(boxes), 0, 1) if len(boxes) > 0 else np.zeros((0, 4, 2), dtype=pred.dtype)
        else:
            return np.clip(np.asarray(boxes), 0, 1) if len(boxes) > 0 else np.zeros((0, 5), dtype=pred.dtype)


class _LinkNet(BaseModel):
    """LinkNet as described in `"LinkNet: Exploiting Encoder Representations for Efficient Semantic Segmentation"
    <https://arxiv.org/pdf/1707.03718.pdf>`_.

    Args:
        out_chan: number of channels for the output
    """

    min_size_box: int = 3
    assume_straight_pages: bool = True
    shrink_ratio = 0.5

    def build_target(
        self,
        target: List[np.ndarray],
        output_shape: Tuple[int, int],
    ) -> Tuple[np.ndarray, np.ndarray]:

        if any(t.dtype != np.float32 for t in target):
            raise AssertionError("the expected dtype of target 'boxes' entry is 'np.float32'.")
        if any(np.any((t[:, :4] > 1) | (t[:, :4] < 0)) for t in target):
            raise ValueError("the 'boxes' entry of the target is expected to take values between 0 & 1.")

        h, w = output_shape
        target_shape = (len(target), h, w, 1)

        seg_target: np.ndarray = np.zeros(target_shape, dtype=np.uint8)
        seg_mask: np.ndarray = np.ones(target_shape, dtype=bool)

        for idx, _target in enumerate(target):
            # Draw each polygon on gt
            if _target.shape[0] == 0:
                # Empty image, full masked
                seg_mask[idx] = False

            # Absolute bounding boxes
            abs_boxes = _target.copy()

            if abs_boxes.ndim == 3:
                abs_boxes[:, :, 0] *= w
                abs_boxes[:, :, 1] *= h
                polys = abs_boxes
                boxes_size = np.linalg.norm(abs_boxes[:, 2, :] - abs_boxes[:, 0, :], axis=-1)
                abs_boxes = np.concatenate((abs_boxes.min(1), abs_boxes.max(1)), -1).round().astype(np.int32)
            else:
                abs_boxes[:, [0, 2]] *= w
                abs_boxes[:, [1, 3]] *= h
                abs_boxes = abs_boxes.round().astype(np.int32)
                polys = np.stack(
                    [
                        abs_boxes[:, [0, 1]],
                        abs_boxes[:, [0, 3]],
                        abs_boxes[:, [2, 3]],
                        abs_boxes[:, [2, 1]],
                    ],
                    axis=1,
                )
                boxes_size = np.minimum(abs_boxes[:, 2] - abs_boxes[:, 0], abs_boxes[:, 3] - abs_boxes[:, 1])

            for poly, box, box_size in zip(polys, abs_boxes, boxes_size):
                # Mask boxes that are too small
                if box_size < self.min_size_box:
                    seg_mask[idx, box[1] : box[3] + 1, box[0] : box[2] + 1] = False
                    continue

                # Negative shrink for gt, as described in paper
                polygon = Polygon(poly)
                distance = polygon.area * (1 - np.power(self.shrink_ratio, 2)) / polygon.length
                subject = [tuple(coor) for coor in poly]
                padding = pyclipper.PyclipperOffset()
                padding.AddPath(subject, pyclipper.JT_ROUND, pyclipper.ET_CLOSEDPOLYGON)
                shrunken = padding.Execute(-distance)

                # Draw polygon on gt if it is valid
                if len(shrunken) == 0:
                    seg_mask[idx, box[1] : box[3] + 1, box[0] : box[2] + 1] = False
                    continue
                shrunken = np.array(shrunken[0]).reshape(-1, 2)
                if shrunken.shape[0] <= 2 or not Polygon(shrunken).is_valid:
                    seg_mask[idx, box[1] : box[3] + 1, box[0] : box[2] + 1] = False
                    continue
                cv2.fillPoly(seg_target[idx], [shrunken.astype(np.int32)], 1)

        # Don't forget to switch back to channel first if PyTorch is used
        if not is_tf_available():
            seg_target = seg_target.transpose(0, 3, 1, 2)
            seg_mask = seg_mask.transpose(0, 3, 1, 2)

        return seg_target, seg_mask<|MERGE_RESOLUTION|>--- conflicted
+++ resolved
@@ -37,7 +37,6 @@
         min_size_box: int = 3,
         assume_straight_pages: bool = True,
     ) -> None:
-<<<<<<< HEAD
         super().__init__(
             box_thresh,
             bin_thresh,
@@ -45,9 +44,6 @@
             min_size_box,
             assume_straight_pages
         )
-=======
-        super().__init__(box_thresh, bin_thresh, assume_straight_pages)
->>>>>>> 1cc073dd
         self.unclip_ratio = 1.2
 
     def polygon_to_box(
