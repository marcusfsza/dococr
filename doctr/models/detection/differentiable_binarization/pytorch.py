--- conflicted
+++ resolved
@@ -364,31 +364,6 @@
         text detection architecture
     """
 
-<<<<<<< HEAD
-    return _dbnet('db_mobilenet_v3_large', pretrained, **kwargs)
-
-
-def db_resnet50_rotation(pretrained: bool = False, **kwargs: Any) -> DBNet:
-    """DBNet as described in `"Real-time Scene Text Detection with Differentiable Binarization"
-    <https://arxiv.org/pdf/1911.08947.pdf>`_, using a ResNet-50 backbone.
-    This model is trained with rotated documents
-
-    Example::
-        >>> import torch
-        >>> from doctr.models import db_resnet50_rotation
-        >>> model = db_resnet50_rotation(pretrained=True)
-        >>> input_tensor = torch.rand((1, 3, 1024, 1024), dtype=torch.float32)
-        >>> out = model(input_tensor)
-
-    Args:
-        pretrained (bool): If True, returns a model pre-trained on our text detection dataset
-
-    Returns:
-        text detection architecture
-    """
-
-    return _dbnet('db_resnet50_rotation', pretrained, **kwargs)
-=======
     return _dbnet(
         'db_mobilenet_v3_large',
         pretrained,
@@ -397,4 +372,25 @@
         'features',
         **kwargs,
     )
->>>>>>> f2f1f21f
+
+
+def db_resnet50_rotation(pretrained: bool = False, **kwargs: Any) -> DBNet:
+    """DBNet as described in `"Real-time Scene Text Detection with Differentiable Binarization"
+    <https://arxiv.org/pdf/1911.08947.pdf>`_, using a ResNet-50 backbone.
+    This model is trained with rotated documents
+
+    Example::
+        >>> import torch
+        >>> from doctr.models import db_resnet50_rotation
+        >>> model = db_resnet50_rotation(pretrained=True)
+        >>> input_tensor = torch.rand((1, 3, 1024, 1024), dtype=torch.float32)
+        >>> out = model(input_tensor)
+
+    Args:
+        pretrained (bool): If True, returns a model pre-trained on our text detection dataset
+
+    Returns:
+        text detection architecture
+    """
+
+    return _dbnet('db_resnet50_rotation', pretrained, **kwargs)