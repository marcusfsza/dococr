--- conflicted
+++ resolved
@@ -1,7 +1,7 @@
 # Copyright (C) 2021-2022, Mindee.
 
-# This program is licensed under the Apache License version 2.
-# See LICENSE or go to <https://www.apache.org/licenses/LICENSE-2.0.txt> for full license details.
+# This program is licensed under the Apache License 2.0.
+# See LICENSE or go to <https://opensource.org/licenses/Apache-2.0> for full license details.
 
 from typing import Any, List, Sequence, Tuple, Union
 
@@ -13,7 +13,7 @@
 
 from ._utils import remap_preds, split_crops
 
-__all__ = ['RecognitionPredictor']
+__all__ = ["RecognitionPredictor"]
 
 
 class RecognitionPredictor(nn.Module):
@@ -67,7 +67,7 @@
                 self.critical_ar,
                 self.target_ar,
                 self.dil_factor,
-                isinstance(crops[0], np.ndarray)
+                isinstance(crops[0], np.ndarray),
             )
             if remapped:
                 crops = new_crops
@@ -76,13 +76,6 @@
         processed_batches = self.pre_processor(crops)
 
         # Forward it
-<<<<<<< HEAD
-        _device = next(self.model.parameters()).device
-        raw = [
-            self.model(batch.to(device=_device), return_preds=True, **kwargs)['preds']
-            for batch in processed_batches
-        ]
-=======
         raw = []
         for batch in processed_batches:
             if "onnx" not in str((type(self.model))):
@@ -92,7 +85,6 @@
             char_logits = self.model(batch)
             char_logits = torch.tensor(char_logits)
             raw += [self.postprocessor(char_logits)]
->>>>>>> e5e04e51
 
         # Process outputs
         out = [charseq for batch in raw for charseq in batch]
