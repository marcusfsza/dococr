# Copyright (C) 2021, Mindee.

# This program is licensed under the Apache License version 2.
# See LICENSE or go to <https://www.apache.org/licenses/LICENSE-2.0.txt> for full license details.

from copy import deepcopy
import tensorflow as tf
from tensorflow.keras import Sequential, layers
from typing import Tuple, Dict, List, Any, Optional

from .. import vgg
from ..utils import load_pretrained_params
from .core import RecognitionModel
from .core import RecognitionPostProcessor

__all__ = ['SAR', 'SARPostProcessor', 'sar_vgg16_bn']

default_cfgs: Dict[str, Dict[str, Any]] = {
    'sar_vgg16_bn': {
        'backbone': 'vgg16_bn', 'rnn_units': 512, 'max_length': 40, 'num_decoders': 2,
        'input_shape': (64, 256, 3),
        'post_processor': 'SARPostProcessor',
        'vocab': ('3K}7eé;5àÎYho]QwV6qU~W"XnbBvcADfËmy.9ÔpÛ*{CôïE%M4#ÈR:g@T$x?0î£|za1ù8,OG€P-'
                  'kçHëÀÂ2É/ûIJ\'j(LNÙFut[)èZs+&°Sd=Ï!<â_Ç>rêi`l'),
        'url': None,
    },
}


class AttentionModule(layers.Layer):
    """Implements attention module of the SAR model

    Args:
        attention_units: number of hidden attention units

    """
    def __init__(
        self,
        attention_units: int
    ) -> None:

        super().__init__()
        self.hidden_state_projector = layers.Conv2D(
            attention_units, 1, strides=1, use_bias=False, padding='same', kernel_initializer='he_normal',
        )
        self.features_projector = layers.Conv2D(
            attention_units, 3, strides=1, use_bias=True, padding='same', kernel_initializer='he_normal',
        )
        self.attention_projector = layers.Conv2D(
            1, 1, strides=1, use_bias=False, padding="same", kernel_initializer='he_normal',
        )
        self.flatten = layers.Flatten()

    def call(
        self,
        features: tf.Tensor,
        hidden_state: tf.Tensor,
        **kwargs: Any,
    ) -> tf.Tensor:

        [H, W] = features.get_shape().as_list()[1:3]
        # shape (N, 1, 1, rnn_units) -> (N, 1, 1, attention_units)
        hidden_state_projection = self.hidden_state_projector(hidden_state, **kwargs)
        # shape (N, H, W, vgg_units) -> (N, H, W, attention_units)
        features_projection = self.features_projector(features, **kwargs)
        projection = tf.math.tanh(hidden_state_projection + features_projection)
        # shape (N, H, W, attention_units) -> (N, H, W, 1)
        attention = self.attention_projector(projection, **kwargs)
        # shape (N, H, W, 1) -> (N, H * W)
        attention = self.flatten(attention)
        attention = tf.nn.softmax(attention)
        # shape (N, H * W) -> (N, H, W, 1)
        attention_map = tf.reshape(attention, [-1, H, W, 1])
        glimpse = tf.math.multiply(features, attention_map)
        # shape (N, H * W) -> (N, 1)
        glimpse = tf.reduce_sum(glimpse, axis=[1, 2])
        return glimpse


class SARDecoder(layers.Layer):
    """Implements decoder module of the SAR model

    Args:
        rnn_units: number of hidden units in recurrent cells
        max_length: maximum length of a sequence
        vocab_size: number of classes in the model alphabet
        embedding_units: number of hidden embedding units
        attention_units: number of hidden attention units
        num_decoder_layers: number of LSTM layers to stack


    """
    def __init__(
        self,
        rnn_units: int,
        max_length: int,
        vocab_size: int,
        embedding_units: int,
        attention_units: int,
        num_decoder_layers: int = 2
    ) -> None:

        super().__init__()
        self.vocab_size = vocab_size
        self.embed = layers.Dense(embedding_units, use_bias=False)
        self.attention_module = AttentionModule(attention_units)
        self.output_dense = layers.Dense(vocab_size + 1, use_bias=True)
        self.max_length = max_length
        self.lstm_decoder = layers.StackedRNNCells(
            [layers.LSTMCell(rnn_units, dtype=tf.float32, implementation=1) for _ in range(num_decoder_layers)]
        )

    def call(
        self,
        features: tf.Tensor,
        holistic: tf.Tensor,
        **kwargs: Any,
    ) -> tf.Tensor:

        batch_size = tf.shape(features)[0]
        # initialize states (each of shape (N, rnn_units))
        states = self.lstm_decoder.get_initial_state(
            inputs=None, batch_size=batch_size, dtype=tf.float32
        )
        # run first step of lstm
        # holistic: shape (N, rnn_units)
        _, states = self.lstm_decoder(holistic, states, **kwargs)
<<<<<<< HEAD

        # initialize symbol
        sos_symbol = self.num_classes + 1
=======
        sos_symbol = self.vocab_size + 1
>>>>>>> d30ef343
        symbol = sos_symbol * tf.ones(shape=(batch_size,), dtype=tf.int32)

        logits_list = []
        for _ in range(self.max_length + 1):  # keep 1 step for <eos>
            # one-hot symbol with depth vocab_size + 2
            # embeded_symbol: shape (N, embedding_units)
            embeded_symbol = self.embed(tf.one_hot(symbol, depth=self.vocab_size + 2), **kwargs)
            logits, states = self.lstm_decoder(embeded_symbol, states, **kwargs)
            glimpse = self.attention_module(
                features, tf.expand_dims(tf.expand_dims(logits, axis=1), axis=1), **kwargs,
            )
            # logits: shape (N, rnn_units), glimpse: shape (N, 1)
            logits = tf.concat([logits, glimpse], axis=-1)
            # shape (N, rnn_units + 1) -> (N, vocab_size + 1)
            logits = self.output_dense(logits, **kwargs)
            # update symbol with predicted logits for t+1 step
            symbol = tf.argmax(logits, axis=-1)
            logits_list.append(logits)
<<<<<<< HEAD

        outputs = tf.stack(logits_list, axis=1)  # shape (N, max_length + 1, num_classes + 1)
=======
        outputs = tf.stack(logits_list, axis=1)  # shape (N, max_length + 1, vocab_size + 1)
>>>>>>> d30ef343

        return outputs


class SAR(RecognitionModel):
    """Implements a SAR architecture as described in `"Show, Attend and Read:A Simple and Strong Baseline for
    Irregular Text Recognition" <https://arxiv.org/pdf/1811.00751.pdf>`_.

    Args:
        feature_extractor: the backbone serving as feature extractor
        vocab_size: size of the alphabet
        rnn_units: number of hidden units in both encoder and decoder LSTM
        embedding_units: number of embedding units
        attention_units: number of hidden units in attention module
        max_length: maximum word length handled by the model
        num_decoders: number of LSTM to stack in decoder layer

    """
    def __init__(
        self,
        feature_extractor,
        vocab_size: int = 110,
        rnn_units: int = 512,
        embedding_units: int = 512,
        attention_units: int = 512,
        max_length: int = 30,
        num_decoders: int = 2,
        cfg: Optional[Dict[str, Any]] = None,
    ) -> None:

        super().__init__(cfg=cfg)

        self.feat_extractor = feature_extractor

        self.encoder = Sequential(
            [
                layers.LSTM(units=rnn_units, return_sequences=True),
                layers.LSTM(units=rnn_units, return_sequences=False)
            ]
        )

        self.decoder = SARDecoder(
            rnn_units, max_length, vocab_size, embedding_units, attention_units, num_decoders,

        )

    def call(
        self,
        x: tf.Tensor,
        **kwargs: Any,
    ) -> tf.Tensor:

        features = self.feat_extractor(x, **kwargs)
        pooled_features = tf.reduce_max(features, axis=1)  # vertical max pooling
        encoded = self.encoder(pooled_features, **kwargs)
        decoded = self.decoder(features, encoded, **kwargs)

        return decoded


class SARPostProcessor(RecognitionPostProcessor):
    """Post processor for SAR architectures

    Args:
        vocab: string containing the ordered sequence of supported characters
        ignore_case: if True, ignore case of letters
        ignore_accents: if True, ignore accents of letters
    """

    def __call__(
        self,
        logits: tf.Tensor,
    ) -> List[str]:
        # compute pred with argmax for attention models
        pred = tf.math.argmax(logits, axis=2)

        # decode raw output of the model with tf_label_to_idx
        pred = tf.cast(pred, dtype='int32')
        decoded_strings_pred = tf.strings.reduce_join(inputs=tf.nn.embedding_lookup(self._embedding, pred), axis=-1)
        decoded_strings_pred = tf.strings.split(decoded_strings_pred, "<eos>")
        decoded_strings_pred = tf.sparse.to_dense(decoded_strings_pred.to_sparse(), default_value='not valid')[:, 0]
        words_list = [word.decode() for word in list(decoded_strings_pred.numpy())]

        if self.ignore_case:
            words_list = [word.lower() for word in words_list]

        if self.ignore_accents:
            raise NotImplementedError

        return words_list


def _sar_vgg(arch: str, pretrained: bool, input_shape: Tuple[int, int, int] = None, **kwargs: Any) -> SAR:

    # Patch the config
    _cfg = deepcopy(default_cfgs[arch])
    _cfg['input_shape'] = input_shape or _cfg['input_shape']
    _cfg['vocab_size'] = kwargs.get('vocab_size', len(_cfg['vocab']))
    _cfg['rnn_units'] = kwargs.get('rnn_units', _cfg['rnn_units'])
    _cfg['embedding_units'] = kwargs.get('embedding_units', _cfg['rnn_units'])
    _cfg['attention_units'] = kwargs.get('attention_units', _cfg['rnn_units'])
    _cfg['max_length'] = kwargs.get('max_length', _cfg['max_length'])
    _cfg['num_decoders'] = kwargs.get('num_decoders', _cfg['num_decoders'])

    # Feature extractor
    feat_extractor = vgg.__dict__[default_cfgs[arch]['backbone']](
        input_shape=_cfg['input_shape'],
        include_top=False,
    )

    kwargs['vocab_size'] = _cfg['vocab_size']
    kwargs['rnn_units'] = _cfg['rnn_units']
    kwargs['embedding_units'] = _cfg['embedding_units']
    kwargs['attention_units'] = _cfg['attention_units']
    kwargs['max_length'] = _cfg['max_length']
    kwargs['num_decoders'] = _cfg['num_decoders']

    # Build the model
    model = SAR(feat_extractor, cfg=_cfg, **kwargs)
    # Load pretrained parameters
    if pretrained:
        load_pretrained_params(model, default_cfgs[arch]['url'])

    return model


def sar_vgg16_bn(pretrained: bool = False, **kwargs: Any) -> SAR:
    """SAR with a VGG16 feature extractor as described in `"Show, Attend and Read:A Simple and Strong
    Baseline for Irregular Text Recognition" <https://arxiv.org/pdf/1811.00751.pdf>`_.

    Args:
        pretrained (bool): If True, returns a model pre-trained on ImageNet

    Returns:
        text recognition architecture
    """

    return _sar_vgg('sar_vgg16_bn', pretrained, **kwargs)<|MERGE_RESOLUTION|>--- conflicted
+++ resolved
@@ -125,13 +125,7 @@
         # run first step of lstm
         # holistic: shape (N, rnn_units)
         _, states = self.lstm_decoder(holistic, states, **kwargs)
-<<<<<<< HEAD
-
-        # initialize symbol
-        sos_symbol = self.num_classes + 1
-=======
         sos_symbol = self.vocab_size + 1
->>>>>>> d30ef343
         symbol = sos_symbol * tf.ones(shape=(batch_size,), dtype=tf.int32)
 
         logits_list = []
@@ -150,12 +144,7 @@
             # update symbol with predicted logits for t+1 step
             symbol = tf.argmax(logits, axis=-1)
             logits_list.append(logits)
-<<<<<<< HEAD
-
-        outputs = tf.stack(logits_list, axis=1)  # shape (N, max_length + 1, num_classes + 1)
-=======
         outputs = tf.stack(logits_list, axis=1)  # shape (N, max_length + 1, vocab_size + 1)
->>>>>>> d30ef343
 
         return outputs
 
