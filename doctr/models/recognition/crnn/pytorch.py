# Copyright (C) 2021, Mindee.

# This program is licensed under the Apache License version 2.
# See LICENSE or go to <https://www.apache.org/licenses/LICENSE-2.0.txt> for full license details.

from copy import deepcopy
from itertools import groupby
import torch
from torch import nn
from torch.nn import functional as F
from torchvision.models import mobilenet_v3_small, mobilenet_v3_large
from typing import Tuple, Dict, Any, Optional, List

from ...backbones import vgg16_bn, resnet31
from ...utils import load_pretrained_params
from ..core import RecognitionModel, RecognitionPostProcessor
from ....datasets import VOCABS

__all__ = ['CRNN', 'crnn_vgg16_bn', 'CTCPostProcessor', 'crnn_mobilenet_v3_small',
           'crnn_mobilenet_v3_large']

default_cfgs: Dict[str, Dict[str, Any]] = {
    'crnn_vgg16_bn': {
        'mean': (.5, .5, .5),
        'std': (1., 1., 1.),
        'backbone': vgg16_bn, 'rnn_units': 128, 'lstm_features': 512,
        'input_shape': (3, 32, 128),
        'vocab': VOCABS['legacy_french'],
        'url': None,
    },
<<<<<<< HEAD
=======
    'crnn_resnet31': {
        'mean': (.5, .5, .5),
        'std': (1., 1., 1.),
        'backbone': resnet31, 'rnn_units': 128, 'lstm_features': 4 * 512,
        'input_shape': (3, 32, 128),
        'vocab': VOCABS['legacy_french'],
        'url': None,
    },
>>>>>>> 8fd05b4a
    'crnn_mobilenet_v3_small': {
        'mean': (.5, .5, .5),
        'std': (1., 1., 1.),
        'backbone': mobilenet_v3_small, 'rnn_units': 128, 'lstm_features': 576,
        'input_shape': (3, 32, 128),
        'vocab': VOCABS['legacy_french'],
        'url': None,
    },
    'crnn_mobilenet_v3_large': {
        'mean': (.5, .5, .5),
        'std': (1., 1., 1.),
        'backbone': mobilenet_v3_large, 'rnn_units': 128, 'lstm_features': 960,
        'input_shape': (3, 32, 128),
        'vocab': VOCABS['legacy_french'],
        'url': None,
    },
}


class CTCPostProcessor(RecognitionPostProcessor):
    """
    Postprocess raw prediction of the model (logits) to a list of words using CTC decoding

    Args:
        vocab: string containing the ordered sequence of supported characters
    """
    @staticmethod
    def ctc_best_path(
        logits: torch.Tensor, vocab: str = VOCABS['french'], blank: int = 0
    ) -> List[Tuple[str, float]]:
        """Implements best path decoding as shown by Graves (Dissertation, p63), highly inspired from
        <https://github.com/githubharald/CTCDecoder>`_.

        Args:
            logits: model output, shape: N x T x C
            vocab: vocabulary to use
            blank: index of blank label

        Returns:
            A list of tuples: (word, confidence)
        """
        # compute softmax
        probs = F.softmax(logits, dim=-1)
        # get char indices along best path
        best_path = torch.argmax(probs, dim=-1)
        # define word proba as min proba of sequence
        probs, _ = torch.max(probs, dim=-1)
        probs, _ = torch.min(probs, dim=1)

        words = []
        for sequence in best_path:
            # collapse best path (using itertools.groupby), map to chars, join char list to string
            collapsed = [vocab[k] for k, _ in groupby(sequence) if k != blank]
            res = ''.join(collapsed)
            words.append(res)

        return list(zip(words, probs.tolist()))

    def __call__(  # type: ignore[override]
        self,
        logits: torch.Tensor
    ) -> List[Tuple[str, float]]:
        """
        Performs decoding of raw output with CTC and decoding of CTC predictions
        with label_to_idx mapping dictionnary

        Args:
            logits: raw output of the model, shape (N, C + 1, seq_len)

        Returns:
            A tuple of 2 lists: a list of str (words) and a list of float (probs)

        """
        # Decode CTC
        return self.ctc_best_path(logits=logits, vocab=self.vocab, blank=len(self.vocab))


class CRNN(RecognitionModel, nn.Module):
    """Implements a CRNN architecture as described in `"An End-to-End Trainable Neural Network for Image-based
    Sequence Recognition and Its Application to Scene Text Recognition" <https://arxiv.org/pdf/1507.05717.pdf>`_.

    Args:
        feature_extractor: the backbone serving as feature extractor
        vocab: vocabulary used for encoding
        rnn_units: number of units in the LSTM layers
        cfg: configuration dictionary
    """

    _children_names: List[str] = ['feat_extractor', 'decoder', 'linear', 'postprocessor']

    def __init__(
        self,
        feature_extractor: nn.Module,
        vocab: str,
        lstm_features: int,
        rnn_units: int = 128,
        cfg: Optional[Dict[str, Any]] = None,
    ) -> None:
        super().__init__()
        self.vocab = vocab
        self.cfg = cfg
        self.max_length = 32
        self.feat_extractor = feature_extractor

        self.decoder = nn.LSTM(
            input_size=lstm_features, hidden_size=rnn_units, batch_first=True, num_layers=2, bidirectional=True
        )

        # features units = 2 * rnn_units because bidirectional layers
        self.linear = nn.Linear(in_features=2 * rnn_units, out_features=len(vocab) + 1)

        self.postprocessor = CTCPostProcessor(vocab=vocab)

        for m in self.modules():
            if isinstance(m, nn.Conv2d):
                nn.init.kaiming_normal_(m.weight.data, mode='fan_out', nonlinearity='relu')
                if m.bias is not None:
                    m.bias.data.zero_()
            elif isinstance(m, nn.BatchNorm2d):
                m.weight.data.fill_(1.0)
                m.bias.data.zero_()

    def compute_loss(
        self,
        model_output: torch.Tensor,
        target: List[str],
    ) -> torch.Tensor:
        """Compute CTC loss for the model.

        Args:
            gt: the encoded tensor with gt labels
            model_output: predicted logits of the model
            seq_len: lengths of each gt word inside the batch

        Returns:
            The loss of the model on the batch
        """
        gt, seq_len = self.compute_target(target)
        batch_len = model_output.shape[0]
        input_length = model_output.shape[1] * torch.ones(size=(batch_len,), dtype=torch.int32)
        # N x T x C -> T x N x C
        logits = model_output.permute(1, 0, 2)
        probs = F.log_softmax(logits, dim=-1)
        ctc_loss = F.ctc_loss(
            probs,
            torch.from_numpy(gt),
            input_length,
            torch.tensor(seq_len, dtype=torch.int),
            len(self.vocab),
            zero_infinity=True,
        )

        return ctc_loss

    def forward(
        self,
        x: torch.Tensor,
        target: Optional[List[str]] = None,
        return_model_output: bool = False,
        return_preds: bool = False,
    ) -> Dict[str, Any]:

        features = self.feat_extractor(x)
        # B x C x H x W --> B x C*H x W --> B x W x C*H
        c, h, w = features.shape[1], features.shape[2], features.shape[3]
        features_seq = torch.reshape(features, shape=(-1, h * c, w))
        features_seq = torch.transpose(features_seq, 1, 2)
        logits, _ = self.decoder(features_seq)
        logits = self.linear(logits)

        out: Dict[str, Any] = {}
        if return_model_output:
            out["out_map"] = logits

        if target is None or return_preds:
            # Post-process boxes
            out["preds"] = self.postprocessor(logits)

        if target is not None:
            out['loss'] = self.compute_loss(logits, target)

        return out


def _crnn(
    arch: str,
    pretrained: bool,
    pretrained_backbone: bool = True,
    input_shape: Optional[Tuple[int, int, int]] = None,
    **kwargs: Any
) -> CRNN:

    pretrained_backbone = pretrained_backbone and not pretrained

    # Patch the config
    _cfg = deepcopy(default_cfgs[arch])
    _cfg['input_shape'] = input_shape or _cfg['input_shape']
    _cfg['vocab'] = kwargs.get('vocab', _cfg['vocab'])
    _cfg['rnn_units'] = kwargs.get('rnn_units', _cfg['rnn_units'])

    # Feature extractor
    feat_extractor = _cfg['backbone'](pretrained=pretrained_backbone)
    # Trick to keep only the features while it's not unified between both frameworks
    if arch.split('_')[1] == "mobilenet":
        feat_extractor = feat_extractor.features

    kwargs['vocab'] = _cfg['vocab']
    kwargs['rnn_units'] = _cfg['rnn_units']
    kwargs['lstm_features'] = _cfg['lstm_features']

    # Build the model
    model = CRNN(feat_extractor, cfg=_cfg, **kwargs)
    # Load pretrained parameters
    if pretrained:
        load_pretrained_params(model, _cfg['url'])

    return model


def crnn_vgg16_bn(pretrained: bool = False, **kwargs: Any) -> CRNN:
    """CRNN with a VGG-16 backbone as described in `"An End-to-End Trainable Neural Network for Image-based
    Sequence Recognition and Its Application to Scene Text Recognition" <https://arxiv.org/pdf/1507.05717.pdf>`_.

    Example::
        >>> import torch
        >>> from doctr.models import crnn_vgg16_bn
        >>> model = crnn_vgg16_bn(pretrained=True)
        >>> input_tensor = torch.rand(1, 3, 32, 128)
        >>> out = model(input_tensor)

    Args:
        pretrained (bool): If True, returns a model pre-trained on our text recognition dataset

    Returns:
        text recognition architecture
    """

    return _crnn('crnn_vgg16_bn', pretrained, **kwargs)


def crnn_mobilenet_v3_small(pretrained: bool = False, **kwargs: Any) -> CRNN:
    """CRNN with a MobileNet V3 Small backbone as described in `"An End-to-End Trainable Neural Network for Image-based
    Sequence Recognition and Its Application to Scene Text Recognition" <https://arxiv.org/pdf/1507.05717.pdf>`_.

    Example::
        >>> import torch
        >>> from doctr.models import crnn_mobilenet_v3_small
        >>> model = crnn_mobilenet_v3_small(pretrained=True)
        >>> input_tensor = torch.rand(1, 3, 32, 128)
        >>> out = model(input_tensor)

    Args:
        pretrained (bool): If True, returns a model pre-trained on our text recognition dataset

    Returns:
        text recognition architecture
    """

    return _crnn('crnn_mobilenet_v3_small', pretrained, **kwargs)


def crnn_mobilenet_v3_large(pretrained: bool = False, **kwargs: Any) -> CRNN:
    """CRNN with a MobileNet V3 Large backbone as described in `"An End-to-End Trainable Neural Network for Image-based
    Sequence Recognition and Its Application to Scene Text Recognition" <https://arxiv.org/pdf/1507.05717.pdf>`_.

    Example::
        >>> import torch
        >>> from doctr.models import crnn_mobilenet_v3_large
        >>> model = crnn_mobilenet_v3_large(pretrained=True)
        >>> input_tensor = torch.rand(1, 3, 32, 128)
        >>> out = model(input_tensor)

    Args:
        pretrained (bool): If True, returns a model pre-trained on our text recognition dataset

    Returns:
        text recognition architecture
    """

    return _crnn('crnn_mobilenet_v3_large', pretrained, **kwargs)<|MERGE_RESOLUTION|>--- conflicted
+++ resolved
@@ -28,17 +28,6 @@
         'vocab': VOCABS['legacy_french'],
         'url': None,
     },
-<<<<<<< HEAD
-=======
-    'crnn_resnet31': {
-        'mean': (.5, .5, .5),
-        'std': (1., 1., 1.),
-        'backbone': resnet31, 'rnn_units': 128, 'lstm_features': 4 * 512,
-        'input_shape': (3, 32, 128),
-        'vocab': VOCABS['legacy_french'],
-        'url': None,
-    },
->>>>>>> 8fd05b4a
     'crnn_mobilenet_v3_small': {
         'mean': (.5, .5, .5),
         'std': (1., 1., 1.),
