# Copyright (C) 2021, Mindee.

# This program is licensed under the Apache License version 2.
# See LICENSE or go to <https://www.apache.org/licenses/LICENSE-2.0.txt> for full license details.

import tensorflow as tf
import tensorflow.keras.backend as K
from typing import List

from .core import RecognitionPostProcessor

__all__ = ['CTCPostProcessor']


class CTCPostProcessor(RecognitionPostProcessor):
    """
    Postprocess raw prediction of the model (logits) to a list of words using CTC decoding

    Args:
        vocab: string containing the ordered sequence of supported characters
        ignore_case: if True, ignore case of letters
        ignore_accents: if True, ignore accents of letters
    """

    def ctc_decoder(
        self,
        logits: tf.Tensor
    ) -> tf.Tensor:
        """
        Decode logits with CTC decoder from keras backend

        Args:
            logits: raw output of the model, shape BATCH_SIZE X SEQ_LEN X NUM_CLASSES + 1

        Returns:
            decoded logits, shape BATCH_SIZE X SEQ_LEN

        """
        batch_len = tf.cast(tf.shape(logits)[0], dtype=tf.int64)
        sequence_len = tf.cast(tf.shape(logits)[1], dtype=tf.int32)

        # computing prediction with ctc decoder
        _prediction = tf.nn.ctc_greedy_decoder(
            tf.nn.softmax(tf.transpose(logits, perm=[1, 0, 2])),
            sequence_len * tf.ones(shape=(batch_len,), dtype="int32"),
            merge_repeated=True
        )
        _prediction = _prediction[0][0]
        prediction = tf.sparse.to_dense(_prediction, default_value=self.num_classes)

<<<<<<< HEAD
        return prediction
=======
        # masking -1 of CTC with num_classes (embedding <eos>)
        pred_shape = tf.shape(_predictions)
        mask_eos = (len(self.vocab) - 1) * tf.ones(pred_shape, dtype=tf.int64)
        mask_1 = -1 * tf.ones(pred_shape, dtype=tf.int64)
        predictions = tf.where(mask_1 != _predictions, _predictions, mask_eos)

        return predictions
>>>>>>> d30ef343

    def __call__(
        self,
        logits: tf.Tensor
    ) -> List[str]:
        """
        Performs decoding of raw output with CTC and decoding of CTC predictions
        with label_to_idx mapping dictionnary

        Args:
            logits: raw output of the model, shape BATCH_SIZE X SEQ_LEN X NUM_CLASSES + 1

        Returns:
            A list of decoded words of length BATCH_SIZE

        """
        # decode ctc for ctc models
        predictions = self.ctc_decoder(logits)

        _decoded_strings_pred = tf.strings.reduce_join(
            inputs=tf.nn.embedding_lookup(self._embedding, predictions),
            axis=-1
        )
        _decoded_strings_pred = tf.strings.split(_decoded_strings_pred, "<eos>")
        decoded_strings_pred = tf.sparse.to_dense(_decoded_strings_pred.to_sparse(), default_value='not valid')[:, 0]
        words_list = [word.decode() for word in list(decoded_strings_pred.numpy())]

        if self.ignore_case:
            words_list = [word.lower() for word in words_list]

        if self.ignore_accents:
            raise NotImplementedError

        return words_list<|MERGE_RESOLUTION|>--- conflicted
+++ resolved
@@ -48,17 +48,7 @@
         _prediction = _prediction[0][0]
         prediction = tf.sparse.to_dense(_prediction, default_value=self.num_classes)
 
-<<<<<<< HEAD
         return prediction
-=======
-        # masking -1 of CTC with num_classes (embedding <eos>)
-        pred_shape = tf.shape(_predictions)
-        mask_eos = (len(self.vocab) - 1) * tf.ones(pred_shape, dtype=tf.int64)
-        mask_1 = -1 * tf.ones(pred_shape, dtype=tf.int64)
-        predictions = tf.where(mask_1 != _predictions, _predictions, mask_eos)
-
-        return predictions
->>>>>>> d30ef343
 
     def __call__(
         self,
