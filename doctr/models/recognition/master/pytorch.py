--- conflicted
+++ resolved
@@ -45,11 +45,7 @@
         max_length: maximum length of character sequence handled by the model
         dropout: dropout probability of the decoder
         input_shape: size of the image inputs
-<<<<<<< HEAD
         cfg: dictionary containing information about the model
-=======
-        cfg: config dictionary
->>>>>>> 9c45ba63
     """
 
     feature_pe: torch.Tensor
