--- conflicted
+++ resolved
@@ -298,30 +298,16 @@
 
         return out
 
-<<<<<<< HEAD
-    def decode(self, x: torch.Tensor) -> torch.Tensor:
-=======
-    def decode(self, encoded: torch.Tensor) -> Tuple[torch.Tensor, torch.Tensor]:
->>>>>>> a38e66cd
+    def decode(self, encoded: torch.Tensor) -> torch.Tensor:
         """Decode function for prediction
 
         Args:
-            x: input tensor
+            encoded: input tensor
 
         Return:
             A Tuple of torch.Tensor: predictions, logits
         """
-<<<<<<< HEAD
-        # Encode
-        feature = self.feature_extractor(x)
-        b, c, h, w = (feature.size(i) for i in range(4))
-        feature = torch.reshape(feature, shape=(b, c, h * w))
-        # Shape (N, H * W, C)
-        feature = feature.permute(0, 2, 1)
-        encoded = feature + self.feature_pe[:, :h * w, :]
-=======
         b = encoded.size(0)
->>>>>>> a38e66cd
 
         ys = torch.full((b, self.max_length - 1), self.vocab_size + 2, dtype=torch.long)  # padding symbol
         start_vector = torch.full((b, 1), self.vocab_size + 1, dtype=torch.long)  # SOS
