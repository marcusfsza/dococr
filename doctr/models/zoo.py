# Copyright (C) 2021, Mindee.

# This program is licensed under the Apache License version 2.
# See LICENSE or go to <https://www.apache.org/licenses/LICENSE-2.0.txt> for full license details.

from typing import Any

from .detection.zoo import detection_predictor
from .predictor import OCRPredictor
from .recognition.zoo import recognition_predictor

__all__ = ["ocr_predictor"]


def _predictor(
    det_arch: str,
    reco_arch: str,
    pretrained: bool,
<<<<<<< HEAD
    assume_straight_pages: bool = True,
    export_as_straight_boxes: bool = False,
    det_bs: int = 2,
    reco_bs: int = 128,
=======
    det_bs: int = 2,
    reco_bs: int = 128,
    **kwargs,
>>>>>>> 74ff9ffb
) -> OCRPredictor:

    # Detection
    det_predictor = detection_predictor(det_arch, pretrained=pretrained, batch_size=det_bs)

    # Recognition
    reco_predictor = recognition_predictor(reco_arch, pretrained=pretrained, batch_size=reco_bs)

<<<<<<< HEAD
    return OCRPredictor(det_predictor, reco_predictor, assume_straight_pages, export_as_straight_boxes)
=======
    return OCRPredictor(det_predictor, reco_predictor, **kwargs)
>>>>>>> 74ff9ffb


def ocr_predictor(
    det_arch: str = 'db_resnet50',
    reco_arch: str = 'crnn_vgg16_bn',
    pretrained: bool = False,
    assume_straight_pages: bool = True,
    export_as_straight_boxes: bool = False,
    **kwargs: Any
) -> OCRPredictor:
    """End-to-end OCR architecture using one model for localization, and another for text recognition.

    Example::
        >>> import numpy as np
        >>> from doctr.models import ocr_predictor
        >>> model = ocr_predictor('db_resnet50', 'crnn_vgg16_bn', pretrained=True)
        >>> input_page = (255 * np.random.rand(600, 800, 3)).astype(np.uint8)
        >>> out = model([input_page])

    Args:
<<<<<<< HEAD
        det_arch: name of the detection architecture to use ('db_resnet50', 'db_mobilenet_v3_large')
        reco_arch: name of the recognition architecture to use ('crnn_vgg16_bn', 'sar_resnet31')
        pretrained: If True, returns a model pre-trained on our OCR dataset
        assume_straight_pages: if you only pass straight pages with straight boxes, activate this arg.
            to speed up the pipeline!
        export_as_straight_boxes: output format of boxes: if True, boxes are always straight rectangles,
            otherwise predicted boxes are rotated rectangles (except if you pass assume_straight_pages=True)
=======
        det_arch: name of the detection architecture to use (e.g. 'db_resnet50', 'db_mobilenet_v3_large')
        reco_arch: name of the recognition architecture to use (e.g. 'crnn_vgg16_bn', 'sar_resnet31')
        pretrained: If True, returns a model pre-trained on our OCR dataset
        assume_straight_pages: if True, speeds up the inference by assuming you only pass straight pages
            without rotated textual elements.
        export_as_straight_boxes: when assume_straight_pages is set to False, export final predictions
            (potentially rotated) as straight bounding boxes.
>>>>>>> 74ff9ffb

    Returns:
        OCR predictor
    """

    return _predictor(
<<<<<<< HEAD
        det_arch, reco_arch, pretrained, assume_straight_pages, export_as_straight_boxes, **kwargs
=======
        det_arch,
        reco_arch,
        pretrained,
        assume_straight_pages=assume_straight_pages,
        export_as_straight_boxes=export_as_straight_boxes,
        **kwargs,
>>>>>>> 74ff9ffb
    )<|MERGE_RESOLUTION|>--- conflicted
+++ resolved
@@ -16,16 +16,9 @@
     det_arch: str,
     reco_arch: str,
     pretrained: bool,
-<<<<<<< HEAD
-    assume_straight_pages: bool = True,
-    export_as_straight_boxes: bool = False,
-    det_bs: int = 2,
-    reco_bs: int = 128,
-=======
     det_bs: int = 2,
     reco_bs: int = 128,
     **kwargs,
->>>>>>> 74ff9ffb
 ) -> OCRPredictor:
 
     # Detection
@@ -34,11 +27,7 @@
     # Recognition
     reco_predictor = recognition_predictor(reco_arch, pretrained=pretrained, batch_size=reco_bs)
 
-<<<<<<< HEAD
-    return OCRPredictor(det_predictor, reco_predictor, assume_straight_pages, export_as_straight_boxes)
-=======
     return OCRPredictor(det_predictor, reco_predictor, **kwargs)
->>>>>>> 74ff9ffb
 
 
 def ocr_predictor(
@@ -59,15 +48,6 @@
         >>> out = model([input_page])
 
     Args:
-<<<<<<< HEAD
-        det_arch: name of the detection architecture to use ('db_resnet50', 'db_mobilenet_v3_large')
-        reco_arch: name of the recognition architecture to use ('crnn_vgg16_bn', 'sar_resnet31')
-        pretrained: If True, returns a model pre-trained on our OCR dataset
-        assume_straight_pages: if you only pass straight pages with straight boxes, activate this arg.
-            to speed up the pipeline!
-        export_as_straight_boxes: output format of boxes: if True, boxes are always straight rectangles,
-            otherwise predicted boxes are rotated rectangles (except if you pass assume_straight_pages=True)
-=======
         det_arch: name of the detection architecture to use (e.g. 'db_resnet50', 'db_mobilenet_v3_large')
         reco_arch: name of the recognition architecture to use (e.g. 'crnn_vgg16_bn', 'sar_resnet31')
         pretrained: If True, returns a model pre-trained on our OCR dataset
@@ -75,21 +55,16 @@
             without rotated textual elements.
         export_as_straight_boxes: when assume_straight_pages is set to False, export final predictions
             (potentially rotated) as straight bounding boxes.
->>>>>>> 74ff9ffb
 
     Returns:
         OCR predictor
     """
 
     return _predictor(
-<<<<<<< HEAD
-        det_arch, reco_arch, pretrained, assume_straight_pages, export_as_straight_boxes, **kwargs
-=======
         det_arch,
         reco_arch,
         pretrained,
         assume_straight_pages=assume_straight_pages,
         export_as_straight_boxes=export_as_straight_boxes,
         **kwargs,
->>>>>>> 74ff9ffb
     )