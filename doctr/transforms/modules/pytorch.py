--- conflicted
+++ resolved
@@ -11,11 +11,7 @@
 from torchvision.transforms import functional as F
 from torchvision.transforms import transforms as T
 
-<<<<<<< HEAD
-__all__ = ['Resize', 'ChannelShuffle']
-=======
-__all__ = ['Resize', 'GaussianNoise']
->>>>>>> 8e7b0eea
+__all__ = ['Resize', 'GaussianNoise', 'ChannelShuffle']
 
 
 class Resize(T.Resize):
@@ -59,20 +55,8 @@
         return f"{self.__class__.__name__}({_repr})"
 
 
-<<<<<<< HEAD
-class ChannelShuffle(torch.nn.Module):
-    """Randomly shuffle channel order of a given image"""
-
-    def __init__(self):
-        super().__init__()
-
-    def forward(self, img: torch.Tensor) -> torch.Tensor:
-        # Get a random order
-        chan_order = torch.rand(img.shape[0]).argsort()
-        return img[chan_order]
-=======
 class GaussianNoise(torch.nn.Module):
-    """Adds Gaussian Noise to an inout image of type torch.tensor
+    """Adds Gaussian Noise to the input tensor
 
        Example::
            >>> from doctr.transforms import GaussianNoise
@@ -90,12 +74,24 @@
         self.mean = mean
 
     def forward(self, x: torch.Tensor) -> torch.Tensor:
+        # Reshape the distribution
+        noise = self.mean + 2 * self.std * torch.rand(x.shape, device=x.device) - self.std
         if x.dtype == torch.uint8:
-            return (x + 255 * (self.mean + self.std * torch.rand(x.shape, device=x.device))).round().clamp(0, 255).to(
-                dtype=torch.uint8)
+            return (x + 255 * noise).round().clamp(0, 255).to(dtype=torch.uint8)
         else:
-            return (x + self.mean + self.std * 2 * torch.rand_like(x) - self.std).clamp(0, 1)
+            return (x + noise.to(dtype=x.dtype)).clamp(0, 1)
 
     def extra_repr(self) -> str:
         return f"mean={self.mean}, std={self.std}"
->>>>>>> 8e7b0eea
+
+
+class ChannelShuffle(torch.nn.Module):
+    """Randomly shuffle channel order of a given image"""
+
+    def __init__(self):
+        super().__init__()
+
+    def forward(self, img: torch.Tensor) -> torch.Tensor:
+        # Get a random order
+        chan_order = torch.rand(img.shape[0]).argsort()
+        return img[chan_order]