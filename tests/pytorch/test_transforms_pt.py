import math

import numpy as np
import pytest
import torch

<<<<<<< HEAD
from doctr.transforms import ChannelShuffle, ColorInversion, RandomCrop, RandomRotate, Resize
=======
from doctr.transforms import ColorInversion, GaussianNoise, RandomCrop, RandomRotate, Resize
>>>>>>> 8e7b0eea
from doctr.transforms.functional import crop_detection, rotate


def test_resize():
    output_size = (32, 32)
    transfo = Resize(output_size)
    input_t = torch.ones((3, 64, 64), dtype=torch.float32)
    out = transfo(input_t)

    assert torch.all(out == 1)
    assert out.shape[-2:] == output_size
    assert repr(transfo) == f"Resize(output_size={output_size}, interpolation='bilinear')"

    transfo = Resize(output_size, preserve_aspect_ratio=True)
    input_t = torch.ones((3, 32, 64), dtype=torch.float32)
    out = transfo(input_t)

    assert out.shape[-2:] == output_size
    assert not torch.all(out == 1)
    # Asymetric padding
    assert torch.all(out[:, -1] == 0) and torch.all(out[:, 0] == 1)

    # Symetric padding
    transfo = Resize(output_size, preserve_aspect_ratio=True, symmetric_pad=True)
    assert repr(transfo) == (f"Resize(output_size={output_size}, interpolation='bilinear', "
                             f"preserve_aspect_ratio=True, symmetric_pad=True)")
    out = transfo(input_t)
    assert out.shape[-2:] == output_size
    # symetric padding
    assert torch.all(out[:, -1] == 0) and torch.all(out[:, 0] == 0)

    # Inverse aspect ratio
    input_t = torch.ones((3, 64, 32), dtype=torch.float32)
    out = transfo(input_t)

    assert not torch.all(out == 1)
    assert out.shape[-2:] == output_size

    # Same aspect ratio
    output_size = (32, 128)
    transfo = Resize(output_size, preserve_aspect_ratio=True)
    out = transfo(torch.ones((3, 16, 64), dtype=torch.float32))
    assert out.shape[-2:] == output_size

    # FP16
    input_t = torch.ones((3, 64, 64), dtype=torch.float16)
    out = transfo(input_t)
    assert out.dtype == torch.float16


@pytest.mark.parametrize(
    "rgb_min",
    [
        0.2,
        0.4,
        0.6,
    ],
)
def test_invert_colorize(rgb_min):

    transfo = ColorInversion(min_val=rgb_min)
    input_t = torch.ones((8, 3, 32, 32), dtype=torch.float32)
    out = transfo(input_t)
    assert torch.all(out <= 1 - rgb_min + 1e-4)
    assert torch.all(out >= 0)

    input_t = torch.full((8, 3, 32, 32), 255, dtype=torch.uint8)
    out = transfo(input_t)
    assert torch.all(out <= int(math.ceil(255 * (1 - rgb_min + 1e-4))))
    assert torch.all(out >= 0)

    # FP16
    input_t = torch.ones((8, 3, 32, 32), dtype=torch.float16)
    out = transfo(input_t)
    assert out.dtype == torch.float16


def test_rotate():
    input_t = torch.ones((3, 50, 50), dtype=torch.float32)
    boxes = np.array([
        [15, 20, 35, 30]
    ])
    r_img, r_boxes = rotate(input_t, boxes, angle=12., expand=False)
    assert r_img.shape == (3, 50, 50)
    assert r_img[0, 0, 0] == 0.

    # Expand
    r_img, r_boxes = rotate(input_t, boxes, angle=12., expand=True)
    assert r_img.shape == (3, 60, 60)
    # With the expansion, there should be a maximum of 1 pixel of the initial image on the first row
    assert r_img[0, 0, :].sum() <= 1

    # Relative coords
    rel_boxes = np.array([[.3, .4, .7, .6]])
    r_img, r_boxes = rotate(input_t, rel_boxes, angle=90)
    assert r_boxes.shape == (1, 4, 2)
    assert np.isclose(r_boxes, np.asarray([[[0.4, 0.7], [0.4, 0.3], [0.6, 0.3], [0.6, 0.7]]])).all()

    # FP16 (only on GPU)
    if torch.cuda.is_available():
        input_t = torch.ones((3, 50, 50), dtype=torch.float16).cuda()
        r_img, _ = rotate(input_t, boxes, angle=12.)
        assert r_img.dtype == torch.float16


def test_random_rotate():
    rotator = RandomRotate(max_angle=10., expand=False)
    input_t = torch.ones((3, 50, 50), dtype=torch.float32)
    boxes = np.array([
        [15, 20, 35, 30]
    ])
    r_img, r_boxes = rotator(input_t, boxes)
    assert r_img.shape == input_t.shape

    rotator = RandomRotate(max_angle=10., expand=True)
    r_img, r_boxes = rotator(input_t, boxes)
    assert r_img.shape != input_t.shape

    # FP16 (only on GPU)
    if torch.cuda.is_available():
        input_t = torch.ones((3, 50, 50), dtype=torch.float16).cuda()
        r_img, _ = rotator(input_t, boxes)
        assert r_img.dtype == torch.float16


def test_crop_detection():
    img = torch.ones((3, 50, 50), dtype=torch.float32)
    abs_boxes = np.array([
        [15, 20, 35, 30],
        [5, 10, 10, 20],
    ])
    crop_box = (12 / 50, 23 / 50, 50 / 50, 50 / 50)
    c_img, c_boxes = crop_detection(img, abs_boxes, crop_box)
    assert c_img.shape == (3, 26, 37)
    assert c_boxes.shape == (1, 4)
    rel_boxes = np.array([
        [.3, .4, .7, .6],
        [.1, .2, .2, .4],
    ])
    c_img, c_boxes = crop_detection(img, rel_boxes, crop_box)
    assert c_img.shape == (3, 26, 37)
    assert c_boxes.shape == (1, 4)

    # FP16
    img = torch.ones((3, 50, 50), dtype=torch.float16)
    c_img, _ = crop_detection(img, abs_boxes, crop_box)
    assert c_img.dtype == torch.float16


def test_random_crop():
    cropper = RandomCrop(scale=(0.5, 1.), ratio=(0.75, 1.33))
    input_t = torch.ones((3, 50, 50), dtype=torch.float32)
    boxes = np.array([
        [15, 20, 35, 30]
    ])
<<<<<<< HEAD
    img, target = cropper(input_t, dict(boxes=boxes))
    # Check the scale
    assert img.shape[-1] * img.shape[-2] >= 0.5 * input_t.shape[-1] * input_t.shape[-2]
    # Check aspect ratio
    assert 0.75 <= img.shape[-2] / img.shape[-1] <= 1.33
    # Check the target
    assert np.all(target['boxes'] >= 0)
    assert np.all(target['boxes'][:, [0, 2]] <= img.shape[-1]) and np.all(target['boxes'][:, [1, 3]] <= img.shape[-2])


@pytest.mark.parametrize(
    "input_dtype, input_size",
    [
        [torch.float32, (3, 32, 32)],
        [torch.uint8, (3, 32, 32)],
    ],
)
def test_channel_shuffle(input_dtype, input_size):
    transfo = ChannelShuffle()
    input_t = torch.rand(input_size, dtype=torch.float32)
    if input_dtype == torch.uint8:
        input_t = (255 * input_t).round()
    input_t = input_t.to(dtype=input_dtype)
    out = transfo(input_t)
    assert isinstance(out, torch.Tensor)
    assert out.shape == input_size
    assert out.dtype == input_dtype
    # Ensure that nothing has changed apart from channel order
    if input_dtype == torch.uint8:
        assert torch.all(input_t.sum(0) == out.sum(0))
    else:
        # Float approximation
        assert (input_t.sum(0) - out.sum(0)).abs().mean() < 1e-7
=======
    c_img, _ = cropper(input_t, dict(boxes=boxes))
    new_h, new_w = c_img.shape[:2]
    assert new_h >= 3
    assert new_w >= 3


@pytest.mark.parametrize(
    "input_dtype,input_shape",
    [
        [torch.float32, (3, 32, 32)],
        [torch.uint8, (3, 32, 32)],
    ]
)
def test_gaussian_noise(input_dtype, input_shape):
    transform = GaussianNoise(0., 1.)
    input_t = torch.rand(input_shape, dtype=torch.float32)
    if input_dtype == torch.uint8:
        input_t = (255 * input_t).round()
    input_t = input_t.to(dtype=input_dtype)
    transformed = transform(input_t)
    assert isinstance(transformed, torch.Tensor)
    assert transformed.shape == input_shape
    assert transformed.dtype == input_dtype
    assert torch.any(transformed != input_t)
    assert torch.all(transformed >= 0)
    if input_dtype == torch.uint8:
        assert torch.all(transformed <= 255)
    else:
        assert torch.all(transformed <= 1.)
>>>>>>> 8e7b0eea
<|MERGE_RESOLUTION|>--- conflicted
+++ resolved
@@ -4,11 +4,7 @@
 import pytest
 import torch
 
-<<<<<<< HEAD
-from doctr.transforms import ChannelShuffle, ColorInversion, RandomCrop, RandomRotate, Resize
-=======
-from doctr.transforms import ColorInversion, GaussianNoise, RandomCrop, RandomRotate, Resize
->>>>>>> 8e7b0eea
+from doctr.transforms import ChannelShuffle, ColorInversion, GaussianNoise, RandomCrop, RandomRotate, Resize
 from doctr.transforms.functional import crop_detection, rotate
 
 
@@ -164,7 +160,6 @@
     boxes = np.array([
         [15, 20, 35, 30]
     ])
-<<<<<<< HEAD
     img, target = cropper(input_t, dict(boxes=boxes))
     # Check the scale
     assert img.shape[-1] * img.shape[-2] >= 0.5 * input_t.shape[-1] * input_t.shape[-2]
@@ -198,11 +193,6 @@
     else:
         # Float approximation
         assert (input_t.sum(0) - out.sum(0)).abs().mean() < 1e-7
-=======
-    c_img, _ = cropper(input_t, dict(boxes=boxes))
-    new_h, new_w = c_img.shape[:2]
-    assert new_h >= 3
-    assert new_w >= 3
 
 
 @pytest.mark.parametrize(
@@ -227,5 +217,4 @@
     if input_dtype == torch.uint8:
         assert torch.all(transformed <= 255)
     else:
-        assert torch.all(transformed <= 1.)
->>>>>>> 8e7b0eea
+        assert torch.all(transformed <= 1.)