import os
from multiprocessing.pool import ThreadPool
from unittest.mock import patch

import pytest

from doctr.utils.multithreading import multithread_exec


@pytest.mark.parametrize(
    "input_seq, func, output_seq",
    [
        [[1, 2, 3], lambda x: 2 * x, [2, 4, 6]],
        [[1, 2, 3], lambda x: x**2, [1, 4, 9]],
        [
            ["this is", "show me", "I know"],
            lambda x: x + " the way",
            ["this is the way", "show me the way", "I know the way"],
        ],
    ],
)
def test_multithread_exec(input_seq, func, output_seq):
<<<<<<< HEAD
    assert multithread_exec(func, input_seq) == output_seq
    assert list(multithread_exec(func, input_seq, 0)) == output_seq


@patch.dict(os.environ, {"DOCTR_MULTIPROCESSING_DISABLE": "TRUE"}, clear=True)
def test_multithread_exec_multiprocessing_disable():
    with patch.object(ThreadPool, 'map') as mock_tp_map:
        multithread_exec(lambda x: x, [1, 2])
    assert not mock_tp_map.called
=======
    assert list(multithread_exec(func, input_seq)) == output_seq
    assert list(multithread_exec(func, input_seq, 0)) == output_seq
>>>>>>> 61d0f1c3
<|MERGE_RESOLUTION|>--- conflicted
+++ resolved
@@ -20,8 +20,7 @@
     ],
 )
 def test_multithread_exec(input_seq, func, output_seq):
-<<<<<<< HEAD
-    assert multithread_exec(func, input_seq) == output_seq
+    assert list(multithread_exec(func, input_seq)) == output_seq
     assert list(multithread_exec(func, input_seq, 0)) == output_seq
 
 
@@ -29,8 +28,4 @@
 def test_multithread_exec_multiprocessing_disable():
     with patch.object(ThreadPool, 'map') as mock_tp_map:
         multithread_exec(lambda x: x, [1, 2])
-    assert not mock_tp_map.called
-=======
-    assert list(multithread_exec(func, input_seq)) == output_seq
-    assert list(multithread_exec(func, input_seq, 0)) == output_seq
->>>>>>> 61d0f1c3
+    assert not mock_tp_map.called